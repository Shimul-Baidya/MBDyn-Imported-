--- conflicted
+++ resolved
@@ -1,5 +1,3 @@
-<<<<<<< HEAD
-=======
 # MBDyn<sup>&copy;</sup>
 **MBDyn**<sup>&copy;</sup> is a multibody analysis code.   
 http://www.mbdyn.org
@@ -49,5 +47,4 @@
 	in "$PREFIX/lib" (PREFIX defaults to /usr/local/mbdyn).
 	Those libraries are neither required to run mbdyn nor the utilities
 	(unless you force the shared build).
-	A bare-bone man page will be installed in "$PREFIX/share/man/man1".
->>>>>>> f4d04b4f
+	A bare-bone man page will be installed in "$PREFIX/share/man/man1".