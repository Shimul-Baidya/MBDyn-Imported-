/* $Header$ */
/*
 * MBDyn (C) is a multibody analysis code.
 * http://www.mbdyn.org
 *
 * Copyright (C) 1996-2017
 *
 * Pierangelo Masarati	<masarati@aero.polimi.it>
 * Paolo Mantegazza	<mantegazza@aero.polimi.it>
 *
 * Dipartimento di Ingegneria Aerospaziale - Politecnico di Milano
 * via La Masa, 34 - 20156 Milano, Italy
 * http://www.aero.polimi.it
 *
 * Changing this copyright notice is forbidden.
 *
 * This program is free software; you can redistribute it and/or modify
 * it under the terms of the GNU General Public License as published by
 * the Free Software Foundation (version 2 of the License).
 *
 *
 * This program is distributed in the hope that it will be useful,
 * but WITHOUT ANY WARRANTY; without even the implied warranty of
 * MERCHANTABILITY or FITNESS FOR A PARTICULAR PURPOSE.  See the
 * GNU General Public License for more details.
 *
 * You should have received a copy of the GNU General Public License
 * along with this program; if not, write to the Free Software
 * Foundation, Inc., 59 Temple Place, Suite 330, Boston, MA  02111-1307  USA
 */

/* gestore dei dati */

#ifndef DATAMAN_H
#define DATAMAN_H

#include <iostream>
#include <list>
#include <map>
#include <string>

#include "myassert.h"
#include "mynewmem.h"
#include "except.h"
#include "demangle.h"

#include "mbpar.h"
#include "constltp.h"
#include "shape.h"

/* da elman.h */
#include "solman.h"
#include "submat.h"
#include "veciter.h"

#include "elem.h"      /* Classe di base di tutti gli elementi */
#include "driven.h"
#include "output.h"

#include "drive.h"     /* Drive vari */
#include "tpldrive.h"  /* Drive vari */

/* da nodeman.h */
#include "node.h"
#include "strnode.h"
#include "elecnode.h"

#include "solverdiagnostics.h"
#include "nonlin.h"
#include "linsol.h"
#include "converged.h"
#include "invdyn.h"

#ifdef USE_SOCKET
#include "usesock.h"
#endif // USE_SOCKET

struct LoadableCalls;
class Solver;

#include "datamanforward.h"

/* DataManager - begin */

class DataManager : public SolutionDataManager, public SolverDiagnostics,
	public DataManagerErrors {

protected:
	void **ppCleanupData;

#ifdef USE_MULTITHREAD
	/* from input file, or auto-detected */
	unsigned int nThreads;
#endif /* USE_MULTITHREAD */

	/* Handler vari */
	MBDynParser& MBPar;	/* Received from Solver */
	MathParser& MathPar;	/* Received from Solver */
	Solver* pSolver;

	/* loadable elements */
	std::map<std::string, const LoadableCalls *> MapOfLoadableElemHandlers;

	DriveHandler DrvHdl;
	mutable OutputHandler OutHdl;

	/* Puntatori ai vettori soluzione durante il passo */
	mutable VectorHandler* pXCurr;
	mutable VectorHandler* pXPrimeCurr;

	/* used by inverse dynamics: */
	mutable VectorHandler* pXPrimePrimeCurr;
	mutable VectorHandler* pLambdaCurr;

	/* Parametri usati durante l'assemblaggio iniziale */
	bool bInitialJointAssemblyToBeDone;
	bool bNotDeformableInitial;
	bool bSkipInitialJointAssembly;
	bool bOutputFrames;
	bool bOutputAccels;
	bool bOutputDriveCaller;
	doublereal dInitialPositionStiffness;
	doublereal dInitialVelocityStiffness;
	bool bOmegaRotates;
	doublereal dInitialAssemblyTol;
	integer iMaxInitialIterations;
	doublereal dEpsilon;
	LinSol CurrSolver;

	RigidBodyKinematics *pRBK;
	bool bStaticModel;

	// inverse dynamics
	bool bInverseDynamics;
	int iIDNodeTotNumDofs;
	int iIDJointTotNumDofs;

#ifdef USE_RUNTIME_LOADING
	bool moduleInitialized;
#endif // USE_RUNTIME_LOADING

	enum PrintFlags {
		PRINT_NONE		= 0x00U,

		PRINT_DOF_STATS		= 0x01U,

		PRINT_DOF_DESCRIPTION	= 0x02U,
		PRINT_EQ_DESCRIPTION	= 0x04U,
		PRINT_DESCRIPTION	= (PRINT_DOF_DESCRIPTION|PRINT_EQ_DESCRIPTION),

		PRINT_NODE_CONNECTION	= 0x10U,
		PRINT_EL_CONNECTION	= 0x20U,
		PRINT_CONNECTION	= (PRINT_NODE_CONNECTION|PRINT_EL_CONNECTION),

		PRINT_TO_FILE 		= 0x1000U
	};
	unsigned uPrintFlags;
	/* Parametri vari */
	char* sSimulationTitle;

public:
	enum eRestart { NEVER, ATEND, ITERATIONS, TIME, TIMES };
protected:
	/* soft-restart stuff */
	eRestart RestartEvery;
	integer iRestartIterations;
	doublereal dRestartTime;

	doublereal *pdRestartTimes;
	integer iNumRestartTimes;
	mutable integer iCurrRestartTime;

	mutable integer iCurrRestartIter;
	mutable doublereal dLastRestartTime;

	bool saveXSol;
	char * solArrFileName;

	/* raw output stuff */
	DriveCaller *pOutputMeter;
	mutable integer iOutputCount;

protected:
	DriveCaller *pFDJacMeter;

public:
	bool bFDJac(void) const;

	/* specialized output stuff */
public:
	enum ResType {
		RES_NONE	= 0x00,
		RES_TEXT	= 0x01,
		RES_NETCDF	= 0x02,
	};

	bool bOutput(ResType t) const;

protected:
	int ResMode;

#ifdef USE_NETCDF
	/* - - - - - - - - - - - - - - - - - - - - - - - - - - - - - - */
	/* NetCDF stuff */
	netCDF::NcFile::FileFormat NetCDF_Format;
	bool bNetCDFsync;
	bool bNetCDFnoText;
	size_t Var_Step;
	size_t Var_Time;
	size_t Var_TimeStep;

	/* for eigenanalysis output */

	size_t m_Dim_Eig_iSize;
	size_t m_Dim_Eig_iComplex;

	size_t Var_Eig_lStep;
	size_t Var_Eig_dTime;
	size_t Var_Eig_dCoef;
	size_t Var_Eig_dAplus;
	size_t Var_Eig_dAminus;
	size_t Var_Eig_dAlpha;
	size_t Var_Eig_Idx;
	size_t Var_Eig_dVR;
	size_t Var_Eig_dVL;

	/* - - - - - - - - - - - - - - - - - - - - - - - - - - - - - - */
#endif /* USE_NETCDF */
	OrientationDescription od;

protected:
	/* chiamate dal costruttore per leggere i relativi articoli */
	void ReadControl(MBDynParser& HP, const char* sInputFileName);
	void ReadNodes(MBDynParser& HP);
	void ReadDrivers(MBDynParser& HP);
	void ReadElems(MBDynParser& HP);

	template <class T> T* Cast(Elem *pEl, bool bActive = false);

public:
	template <class T>
	flag fReadOutput(MBDynParser& HP, const T& t) const;
	doublereal dReadScale(MBDynParser& HP, enum DofOwner::Type t) const;

	bool bOutputAccelerations(void) const;
	bool bOutputDriveCallers(void) const;
	const doublereal& dGetInitialPositionStiffness(void) const;
	const doublereal& dGetInitialVelocityStiffness(void) const;
	bool bDoesOmegaRotate(void) const;

	void IncElemCount(Elem::Type type);

	/* additional CPU time, if any */
	virtual clock_t GetCPUTime(void) const {
		return 0;
	};

protected:
	/* chiamate a funzioni di inizializzazione */
	void InitialJointAssembly(void);

	void DofOwnerSet(void);
	void DofOwnerInit(void);

	/* inverse dynamics: */
	void IDDofOwnerSet(void);

public:
	/* costruttore - legge i dati e costruisce le relative strutture */
	DataManager(MBDynParser& HP,
		unsigned OF,
		Solver* pS,
		doublereal dInitialTime,
		const char* sOutputFileName,
		const char* sInputFileName,
		bool bAbortAfterInput);

	/* distruttore */
	virtual ~DataManager(void);

	int Cleanup(void);

	/* helpers */
	int ReadScalarAlgebraicNode(MBDynParser& HP, unsigned int uLabel,
			Node::Type type, doublereal& dX) const;
	int ReadScalarDifferentialNode(MBDynParser& HP, unsigned int uLabel,
			Node::Type type, doublereal& dX, doublereal& dXP) const;
	Node* ReadNode(MBDynParser& HP, Node::Type type) const;
	Elem* ReadElem(MBDynParser& HP, Elem::Type type) const;

	template <class Tbase, Node::Type type>
	Tbase *ReadNode(MBDynParser& HP) const;
	template <class Tder, class Tbase, Node::Type type>
	Tder *ReadNode(MBDynParser& HP) const;
	template <class Tbase, Elem::Type type>
	Tbase *ReadElem(MBDynParser& HP) const;
	template <class Tder, class Tbase, Elem::Type type>
	Tder *ReadElem(MBDynParser& HP) const;

	/* Funzioni usate dal metodo di integrazione */

	/* Setta il valore della variabile tempo nella tabella dei simboli
	 * del DataManager e nel DriveHandler */
	void SetTime(const doublereal& dTime, const doublereal& dTimeStep = -1.,
		const integer& iStep = -1, bool bServePending = true);
	doublereal dGetTime(void) const;

	NamedValue *InsertSym(const char* const s, const Real& v,
			int redefine = 0);
	NamedValue *InsertSym(const char* const s, const Int& v,
			int redefine = 0);

	/* Collega il DataManager ed il DriveHandler ai vettori soluzione */
	void LinkToSolution(VectorHandler& XCurr,
		VectorHandler& XPrimeCurr);

	/* inverse dynamics: */
	void LinkToSolution(VectorHandler& XCurr,
		VectorHandler& XPrimeCurr,
		VectorHandler& XPrimePrimeCurr,
		VectorHandler& LambdaCurr);

	/* Restituisce l'ostream al file di output,
	 * usato dai vari metodi per scrivere il log del calcolo */
	std::ostream& GetOutFile(void) const { return OutHdl.Output(); };
	std::ostream& GetLogFile(void) const { return OutHdl.Log(); };

	/* required for binary NetCDF output access */
	const OutputHandler* pGetOutHdl(void) const { return &OutHdl; };

	/* default orientation description */
	void SetOrientationDescription(OrientationDescription);
	OrientationDescription GetOrientationDescription(void) const;

	/* default beam output */
	void SetOutput(Elem::Type t, unsigned, OrientationDescription);
	void GetOutput(Elem::Type t, unsigned&, OrientationDescription&) const;

	/* Restituisce il DriveHandler */
	const DriveHandler* pGetDrvHdl(void) const { return &DrvHdl; };
	MathParser& GetMathParser(void) const { return MathPar; };
	MBDynParser& GetMBDynParser(void) const { return MBPar; };
	const Solver *GetSolver(void) const { return pSolver; };
        NonlinearSolver* pGetNonlinearSolver() const;
	bool PushCurrData(const std::string& name, const TypedValue& value);
	bool PopCurrData(const std::string& name);

	/* Assembla lo jacobiano */
	virtual void AssJac(MatrixHandler& JacHdl, doublereal dCoef);

        virtual void AssJac(VectorHandler& JacY, const VectorHandler& Y, doublereal dCoef);
                
	/* Assembla le matrici per gli autovalori */
	virtual void AssMats(MatrixHandler& A_Hdl, MatrixHandler& B_Hdl);

	/* Assembla il residuo */
	virtual void AssRes(VectorHandler &ResHdl, doublereal dCoef, VectorHandler*const pAbsResHdl = 0);

	/* sets the dimesnions of the equation components */
	virtual void SetElemDimensionIndices(std::map<MBUnits::Dimensions, std::set<integer>>* pDimMap);
	virtual void SetNodeDimensionIndices(std::map<MBUnits::Dimensions, std::set<integer>>* pDimMap);

	// inverse dynamics
	/* Constraints residual, switch iOrder*/
	virtual void AssConstrRes(VectorHandler& ResHdl,
		InverseDynamics::Order iOrder);

	/* Elem residual, equilibrium with no constraints */
	virtual void AssRes(VectorHandler& ResHdl);

	/* Constraint Jacobian matrix*/
	virtual void AssConstrJac(MatrixHandler& JacHdl);
	// end of inverse dynamics

protected:
        void NodesUpdateJac(doublereal dCoef, VecIter<Node *>& Iter);
        void NodesUpdateJac(const VectorHandler& Y, doublereal dCoef, VecIter<Node *>& Iter);
<<<<<<< HEAD
#endif
	/* specialized functions, called by above general helpers */
	virtual void AssJac(MatrixHandler& JacHdl, doublereal dCoef,
			VecIter<Elem *> &Iter,
			VariableSubMatrixHandler& WorkMat);
	virtual void AssMats(MatrixHandler& A_Hdl, MatrixHandler& B_Hdl,
			VecIter<Elem *> &Iter,
			VariableSubMatrixHandler& WorkMatA,
			VariableSubMatrixHandler& WorkMatB);
	virtual void AssRes(VectorHandler &ResHdl, doublereal dCoef,
			VecIter<Elem *> &Iter,
			SubVectorHandler& WorkVec,
			VectorHandler*const pAbsResHdl = 0);
=======
     
        /* specialized functions, called by above general helpers */
        virtual void AssJac(MatrixHandler& JacHdl, doublereal dCoef,
                        VecIter<Elem *> &Iter,
                        VariableSubMatrixHandler& WorkMat);
        virtual void AssMats(MatrixHandler& A_Hdl, MatrixHandler& B_Hdl,
                        VecIter<Elem *> &Iter,
                        VariableSubMatrixHandler& WorkMatA,
                        VariableSubMatrixHandler& WorkMatB);
        virtual void AssRes(VectorHandler &ResHdl, doublereal dCoef,
                        VecIter<Elem *> &Iter,
                        SubVectorHandler& WorkVec,
                        VectorHandler*const pAbsResHdl = 0);
>>>>>>> b26c57f7

        virtual void AssJac(VectorHandler& JacY,
                            const VectorHandler& Y,
                            doublereal dCoef,
                            VecIter<Elem *> &Iter,
                            VariableSubMatrixHandler& WorkMat);
<<<<<<< HEAD
#endif
	// inverse dynamics
	void AssConstrJac(MatrixHandler& JacHdl,
		VecIter<Elem *> &Iter,
		VariableSubMatrixHandler& WorkMat);
=======

        // inverse dynamics
        void AssConstrJac(MatrixHandler& JacHdl,
                VecIter<Elem *> &Iter,
                VariableSubMatrixHandler& WorkMat);
>>>>>>> b26c57f7

	void AssConstrRes(VectorHandler& ResHdl,
		VecIter<Elem *> &Iter,
		SubVectorHandler& WorkVec,
		InverseDynamics::Order iOrder);

	void AssRes(VectorHandler& ResHdl,
		VecIter<Elem *> &Iter,
		SubVectorHandler& WorkVec);
	// end of inverse dynamics

protected:
	typedef std::vector<Converged::State> Converged_t;
	mutable Converged_t m_IsConverged;

public:
	// returns an idx to a newly created slot for convergence
	unsigned ConvergedRegister(void);
	// set the value of a slot; elements that register
	// using ConvergedRegister() should set to false
	// at first iteration, and set to true when convergence
	// is allowed
	void ConvergedSet(unsigned idx, Converged::State s);
	// returns true only if all slots are true
	bool IsConverged(void) const;
	bool EndOfSimulation(void) const;

public:
	virtual void OutputPrepare(void);
	virtual void OutputEigPrepare(const integer iNumAnalyses,
			const integer iSize,
			bool FullMatrices, bool SparseMatrices);

	/* stampa i risultati */
	virtual bool
	Output(long lStep, const doublereal& dTime,
		const doublereal& dTimeStep, bool force = false) const;
	virtual void
	Output(const VectorHandler& X, const VectorHandler& XP) const;

	void OutputOpen(const OutputHandler::OutFiles out);

	/* Eigenanalysis output */
	void OutputEigOpen(const std::string& postfix);
	void
	OutputEigParams(const doublereal& dTime,
			const doublereal& dCoef,
			const unsigned uCurrEigSol,
			const int iResultsPrecision);
	void
	OutputEigFullMatrices(const MatrixHandler* pmMatA,
			const MatrixHandler* pmMatB,
			const unsigned uCurrEigSol,
			const int iMatrixPrecision);
	void
	OutputEigSparseMatrices(const MatrixHandler* pmMatA,
			const MatrixHandler* pmMatB,
			const unsigned uCurrEigSol,
			const int iMatrixPrecision);
     
// 	void
// 	OutputEigNaiveMatrices(const MatrixHandler* pmMatA,
// 			const MatrixHandler* pmMatB,
// 			const unsigned uCurrEigSol,
// 			const int iMatrixPrecision);
	void
	OutputEigenvectors(const VectorHandler *pBeta,
			const VectorHandler& R, const VectorHandler& I,
			const doublereal& dShiftR,
			const MatrixHandler *pVL, const MatrixHandler& VR,
			const std::vector<bool>& vOut,
			const unsigned uCurrEigSol,
			const int iResultsPrecision);

	void OutputEigGeometry(const unsigned uCurrSol,
			const int iResultsPrecision);
	bool OutputEigClose(void);

	/* Prepara la soluzione con i valori iniziali */
	void SetValue(VectorHandler& X, VectorHandler& XP);

	/* Funzioni di aggiornamento dati durante la simulazione */
	virtual void MakeRestart(void);
	virtual void DerivativesUpdate(void) const;
	virtual void BeforePredict(VectorHandler& X, VectorHandler& XP,
			VectorHandler& XPrev, VectorHandler& XPPrev) const;
	virtual void AfterPredict(void) const;
	virtual void Update(void) const;
	virtual void AfterConvergence(void) const;

	/* Inverse Dynamics: */
	virtual void Update(InverseDynamics::Order iOrder) const;
	virtual void IDAfterConvergence(void) const;
	virtual void IDSetTest(NonlinearSolverTestRange *pResTest, NonlinearSolverTestRange *pSolTest, bool bFullResTest);

	void bSetStaticModel(bool b) {
		bStaticModel = b;
	};
	bool bIsStaticModel(void) const {
		return bStaticModel;
	};
	const RigidBodyKinematics *pGetRBK(void) const {
		return pRBK;
	};

	/* Inverse Dynamics: */
	void bSetInverseDynamics(bool b) {
		bInverseDynamics = b;
	};
	bool bIsInverseDynamics(void) const {
		return bInverseDynamics;
	};

	/* socket select stuff */
#ifdef USE_SOCKET
protected:     
	std::map<int, UseSocket *> SocketUsers;
	time_t SocketUsersTimeout;

	void WaitSocketUsers(void);
	void DeleteSocketUsers(void);

public:
	void RegisterSocketUser(UseSocket *pUS);
#endif // USE_SOCKET

	/* da ElemManager */
	friend class InitialAssemblyIterator;

	enum ModuleInsertMode {
		MIM_FAIL,
		MIM_REPLACE,
		MIM_IGNORE
	};

	/* loadable elements */
	const LoadableCalls *GetLoadableElemModule(std::string) const;
	void SetLoadableElemModule(std::string, const LoadableCalls *,
			ModuleInsertMode = MIM_FAIL);

public:
	/* FIXME: will be eliminated */
	enum DerivationTable {
		ELEM			= 0x0U,  // pleonastico
		DOFOWNER		= 0x1U,
		GRAVITYOWNER		= 0x2U,
		AIRPROPOWNER		= 0x4U,
		INITIALASSEMBLY		= 0x8U
	};
	/* end of FIXME: will be eliminated */

	enum DataFlags {
		NONE			= 0x00U,
		ISUNIQUE		= 0x01U,
		TOBEUSEDINASSEMBLY	= 0x02U,
		GENERATESINERTIAFORCES	= 0x04U,
		USESAIRPROPERTIES	= 0x08U,
		DEFAULTOUT		= 0x10U
	};

	/* element read functional object prototype */
	struct ElemRead {
		virtual ~ElemRead( void ) { NO_OP; };
		virtual Elem *
		Read(const DataManager *pDM, MBDynParser& HP,
			unsigned int uLabel, int CurrType) const = 0;
	};

	typedef std::map<std::string, DataManager::ElemRead *, ltstrcase> ElemReadType;
	typedef std::pair<unsigned, Elem*> KeyElemPair;
	typedef std::list<KeyElemPair> ElemContainerType;
	typedef std::map<unsigned, ElemContainerType::iterator> ElemMapToListType;

protected:

	/* struttura dei dati fondamentali degli elementi */
	struct ElemDataStructure {
		unsigned int iExpectedNum;	// numero di elementi del tipo
		const char *Desc;
		const char *ShortDesc;

		DofOwner::Type DofOwnerType;	// Tipo di DofOwner
		unsigned int iDerivation;	// Tabella delle derivazioni

		OutputHandler::OutFiles OutFile;	// Tipo di file in output

		unsigned uFlags;		// flags

		unsigned uOutputFlags;
		OrientationDescription od;


		/* helpers */
		void IsUnique(bool b) { if (b) { uFlags |= ISUNIQUE; } else { uFlags &= ~ISUNIQUE; } };
		void ToBeUsedInAssembly(bool b) { if (b) { uFlags |= TOBEUSEDINASSEMBLY; } else { uFlags &= ~TOBEUSEDINASSEMBLY; } };
		void GeneratesInertiaForces(bool b) { if (b) { uFlags |= GENERATESINERTIAFORCES; } else { uFlags &= ~GENERATESINERTIAFORCES; } };
		void UsesAirProperties(bool b) { if (b) { uFlags |= USESAIRPROPERTIES; } else { uFlags &= ~USESAIRPROPERTIES; } };
		void DefaultOut(bool b) { if (b) { uFlags |= DEFAULTOUT; } else { uFlags &= ~DEFAULTOUT; } };

		bool bIsUnique(void) const { return (uFlags & ISUNIQUE) == ISUNIQUE; };
		bool bToBeUsedInAssembly(void) const { return (uFlags & TOBEUSEDINASSEMBLY) == TOBEUSEDINASSEMBLY; };
		bool bGeneratesInertiaForces(void) const { return (uFlags & GENERATESINERTIAFORCES) == GENERATESINERTIAFORCES; };
		bool bUsesAirProperties(void) const { return (uFlags & USESAIRPROPERTIES) == USESAIRPROPERTIES; };
		bool bDefaultOut(void) const { return (uFlags & DEFAULTOUT) == DEFAULTOUT; };

		/* element read map */
		ElemReadType ElemRead;
		ElemContainerType ElemContainer;
		ElemMapToListType ElemMapToList;
	} ElemData[Elem::LASTELEMTYPE];

	Elem ** InsertElem(ElemDataStructure& eldata, unsigned int uLabel, Elem * pE) {
		eldata.ElemContainer.push_back(ElemContainerType::value_type(uLabel, pE));
		eldata.ElemMapToList[uLabel] = --eldata.ElemContainer.end();
		return &eldata.ElemContainer.back().second;
	};

#if 0
	/* element type map; will replace ElemData */
	typedef std::map<std::string, ElemDataStructure *, ltstrcase> ElemDataMapType;
	ElemDataMapType ElemDataMap;
#endif

	/* array of elements */
	typedef std::vector<Elem *> ElemVecType;
	ElemVecType Elems;

<<<<<<< HEAD
	/* NOTE: will be removed? */
#if defined(USE_AUTODIFF) || defined(USE_SPARSE_AUTODIFF)
        mutable VecIter<Node *> NodeIter;
#endif
	mutable VecIter<Elem *> ElemIter;
	/* end of NOTE: will be removed? */
=======
        /* NOTE: will be removed? */
        mutable VecIter<Node *> NodeIter;
        mutable VecIter<Elem *> ElemIter;
        /* end of NOTE: will be removed? */
>>>>>>> b26c57f7

	/* struttura dei drivers */
	struct {
		Drive** ppFirstDrive;
		unsigned int iNum;
	} DriveData[Drive::LASTDRIVETYPE];

	Drive** ppDrive;         /* puntatore ai drivers */
	unsigned int iTotDrive;  /* numero totale dei drivers */

	/* dati di lavoro */
	integer iMaxWorkNumRowsRes;	// the maximum number of rows of the residual subvector
	integer iMaxWorkNumRowsJac; // the maximum number of rows in a full Jacobian submatrix
	integer iMaxWorkNumColsJac;	// the maximum number of columns in a full Jacobian submatrix
	integer iMaxWorkNumItemsJac; // the maximum number of items in a sparse Jacobian submatrix

	VariableSubMatrixHandler *pWorkMatA;  /* SubMatrix di lavoro */
	VariableSubMatrixHandler *pWorkMatB;
	VariableSubMatrixHandler *pWorkMat;
	MySubVectorHandler *pWorkVec;

	/* ricerca elementi */
	Elem* pFindElem(Elem::Type Typ, unsigned int uElem,
			unsigned int iDeriv) const;
	Elem* pChooseElem(Elem* p, unsigned int iDeriv) const;

	Elem** ppFindElem(Elem::Type Typ, unsigned int uElem) const;

	flag fGetDefaultOutputFlag(const Elem::Type& t) const;

	Elem** ReadOneElem(MBDynParser& HP,
			unsigned int uLabel,
			const std::string& sName,
			int CurrType);

#ifdef USE_NETCDF
        void
        OutputEigSparseMatrixNc(const size_t var,
                                const MatrixHandler& mh);
#endif
public:
	/* ricerca drives */
	Drive* pFindDrive(Drive::Type Typ, unsigned int uL) const;

	/* ricerca elementi*/
	Elem* pFindElem(Elem::Type Typ, unsigned int uElem = unsigned(-1)) const;

	template <class Tbase, Elem::Type type>
	Tbase *pFindElem(unsigned int uElem = unsigned(-1)) const;
	template <class Tder, class Tbase, Elem::Type type>
	Tder *pFindElem(unsigned int uElem = unsigned(-1)) const;

	const DataManager::ElemDataStructure& GetElemDataStructure(Elem::Type Typ) const { return ElemData[Typ]; };

	/* buffer per accesso a input/output speciali */
	std::vector<doublereal>& GetBufIn(unsigned uL);
	const std::vector<doublereal>& GetBufOut(unsigned uL) const;

	/* low-level variant (use at own risk) */
	doublereal * GetBufInRaw(unsigned uL);
	void SetBufInRaw(unsigned uL, integer n, const doublereal *p);
	const doublereal * GetBufOutRaw(unsigned uL) const;
	void SetBufOutRaw(unsigned uL, integer n, const doublereal *p);

	/* pseudocostruttore */
	void ElemManager(void);
	void ElemManagerDestructor(void);

	/* Funzioni di inizializzazione */

	/* Inizializzatore */
	void ElemDataInit(void);

	/* Preassemblaggio */
	void ElemAssInit(void);

	/* Funzioni di routine */

	/* Scrive i risultati */
	void ElemOutputPrepare(OutputHandler& OH);
	void ElemOutput(OutputHandler& OH) const;
	void ElemOutput(OutputHandler& OH,
			const VectorHandler& X, const VectorHandler& XP) const;
	void DriveOutput(OutputHandler& OH) const;
	void DriveTrace(OutputHandler& OH) const;
	DataManager::ElemContainerType::const_iterator begin(Elem::Type t) const;
	DataManager::ElemContainerType::const_iterator end(Elem::Type t) const;

	/* da NodeManager */
public:
	/* element read functional object prototype */
	struct NodeRead {
		virtual ~NodeRead(void) { NO_OP; };
		virtual Elem *
		Read(const DataManager *pDM, MBDynParser& HP,
			unsigned int uLabel, int CurrType) const = 0;
	};

	typedef std::map<std::string, DataManager::NodeRead *, ltstrcase> NodeReadType;
	typedef std::pair<unsigned, Node*> KeyNodePair;
	typedef std::list<KeyNodePair> NodeContainerType;
	typedef std::map<unsigned, NodeContainerType::iterator> NodeMapToListType;

protected:

	/* struttura dei dati dei nodi. Per ogni tipo:
	 * puntatore al puntatore al primo dato, numero degli item per tipo */
	struct NodeDataStructure {
		unsigned int iExpectedNum;	// numero di nodi del tipo
		unsigned uFlags;		// flags
		const char *Desc;
		const char *ShortDesc;

		/* helpers */
		void DefaultOut(bool b) { if (b) { uFlags |= DEFAULTOUT; } else { uFlags &= ~DEFAULTOUT; } };

		bool bDefaultOut(void) const { return (uFlags & DEFAULTOUT) == DEFAULTOUT; };

		OutputHandler::OutFiles OutFile; /* Tipo di file in output */

		/* element read map */
		NodeReadType NodeRead;
		NodeContainerType NodeContainer;
		NodeMapToListType NodeMapToList;
	} NodeData[Node::LASTNODETYPE];

	Node ** InsertNode(NodeDataStructure& nodedata, unsigned int uLabel, Node * pN) {
		nodedata.NodeContainer.push_back(NodeContainerType::value_type(uLabel, pN));
		nodedata.NodeMapToList[uLabel] = --nodedata.NodeContainer.end();
		return &nodedata.NodeContainer.back().second;
	};

	/* array of nodes */
	typedef std::vector<Node *> NodeVecType;
	NodeVecType Nodes;

	/* dati dei nodi: numero totale e puntatore all'array dei dati
	 * (ogni nodo ha il suo formato caratteristico, comunque derivato
	 * dalla classe Node) */
	unsigned int iTotNodes;

public:
	Node** ppFindNode(Node::Type Typ, unsigned int uNode) const;
	/* ricerca di nodi */
	Node* pFindNode(Node::Type Typ, unsigned int uNode) const;

	template <class Tbase, Node::Type type>
	Tbase *pFindNode(unsigned int uNode) const;
	template <class Tder, class Tbase, Node::Type type>
	Tder *pFindNode(unsigned int uNode) const;

protected:
	flag fGetDefaultOutputFlag(const Node::Type& t) const;

public:
	/* Pseudocostruttore */
	void NodeManager(void);
	void NodeManagerDestructor(void);

	/* inizializza le matrici ed alloca memoria */
	void NodeDataInit(void);

	DataManager::NodeContainerType::const_iterator begin(Node::Type t) const;
	DataManager::NodeContainerType::const_iterator end(Node::Type t) const;

	/* scrive i dati dei nodi */
	void NodeOutputPrepare(OutputHandler& OH);
	void NodeOutput(OutputHandler& OH) const;
	void NodeOutput(OutputHandler& OH,
			const VectorHandler& X, const VectorHandler& XP) const;

	/* da DofManager */
protected:

	/* struttura dei dati generali dei dof: numero totale per tipo,
	 * dimensione caratteristica (se esiste), puntatore al primo del tipo */
	struct {
		DofOwner* pFirstDofOwner;     /* punt. al 1o di ogni tipo */
		integer iNum;                 /* n. DofOwners per ogni tipo */
		integer iSize;                /* n. Dof (se fisso, es. nodi) */
		doublereal dDefScale;
	} DofData[DofOwner::LASTDOFTYPE];

	/* struttura dei dati dei dof di ogni ente possessore:
	 * totale dei possessori; per ognuno: indice del primo dof,
	 * numero di dof posseduti */
	integer iTotDofOwners;           /* numero totale di DofOwners */
	std::vector<DofOwner> DofOwners; /* DofOwner container */

public:
	/* struttura dei dati di ogni singolo dof: totale dei dof; per ognuno:
	 * indice e tipo (algebrico o differenziale) */
	typedef std::vector<Dof> DofVecType;
	typedef DofVecType::const_iterator DofIterator_const;
	typedef DofVecType::iterator DofIterator;

	/* Restituisce il puntatore alla struttura dei dof */
	const DofVecType& GetDofs(void) const { return Dofs; };

	/* Restituisce il numero di dof per la costruzione delle matrici ecc. */
	integer iGetNumDofs(void) const { return iTotDofs; };

protected:
	integer iTotDofs;                /* numero totale di Dof */
	DofVecType Dofs;

	DofOwner DummyDofOwner; /* Per quelli che non hanno dof */

	doublereal dGetDefaultScale(DofOwner::Type t) const;

public:
	/* pseudocostruttore */
	void DofManager(void);
	void DofManagerDestructor(void);

	/* funzioni di inizializzazione */
	void DofDataInit(void);
	void DofInit(void);

	/* Inverse Dynamics: */
	void IDDofInit(void);

	int iIDGetNodeTotNumDofs(void) const;
	int iIDGetJointTotNumDofs(void) const;
	int iIDGetTotNumDofs(void) const;

	void SetScale(VectorHandler& XScale) const;

#if 0
	/* DataOut: entita' che richiedono solo l'output */
protected:
	struct {
		DataOut *pFirstDataOut;
		integer iNum;
	} OutData[OutData::LASTDATAOUTTYPE];
	integer iTotDataOut;
	DataOut **pDataOut;

public:
	void OutManager(void);
	void OutManagerDestructor(void);
#endif /* 0 */

public:
	const VectorHandler* GetpXCurr(void) const {
		return pXCurr;
	};

	const VectorHandler* GetpXPCurr(void) const {
		return pXPrimeCurr;
	}

public:
	virtual void PrintResidual(const VectorHandler& Res, integer iIterCnt) const;
	virtual void PrintSolution(const VectorHandler& Sol, integer iIterCnt) const;

        virtual const std::string& GetDofDescription(int iDof) const;
        virtual const std::string& GetEqDescription(int iDof) const;
        virtual DofOrder::Order GetDofType(int iDof) const;
        virtual DofOrder::Order GetEqType(int iDof) const;

        SolverBase::StepIntegratorType GetStepIntegratorType(unsigned int iDof) const;
        doublereal dGetStepIntegratorCoef(unsigned int iDof) const;
        bool bUseAutoDiff() const { return bAutoDiff; }
private:
        bool bAutoDiff; // Create nodes and elements with support for automatic differentiation if applicable
};

// if bActive is true, the cast only succeeds when driven element is active
// otherwise it always succeeds
template <class T>
T*
DataManager::Cast(Elem *pEl, bool bActive)
{
	ASSERT(pEl != NULL);

	T *pT = dynamic_cast<T *>(pEl);

	if (pT == 0) {
		DrivenElem *pDE = dynamic_cast<DrivenElem *>(pEl);
		if (pDE == 0) {
			silent_cerr("unable to cast "
				<< psElemNames[pEl->GetElemType()]
				<< "(" << pEl->GetLabel() << ") as \"" << mbdyn_demangle<T>() << "\" (not driven)" << std::endl);
			throw DataManager::ErrGeneric(MBDYN_EXCEPT_ARGS);
		}

		if (bActive && !pDE->bIsActive()) {
			pedantic_cerr("unable to cast "
				<< psElemNames[pEl->GetElemType()]
				<< "(" << pEl->GetLabel() << ") as \"" << mbdyn_demangle<T>() << "\""
				" (driven but currently inactive)" << std::endl);
			return 0;
		}

		pT = dynamic_cast<T *>(pDE->pGetElem());
		if (pT == 0) {
			pedantic_cerr("unable to cast "
				<< psElemNames[pEl->GetElemType()]
				<< "(" << pEl->GetLabel() << ") as \"" << mbdyn_demangle<T>() << "\""
				" (driven but cast failed)" << std::endl);
		}
	}

	return pT;
}

template <class Tbase, Node::Type type>
Tbase *
DataManager::pFindNode(unsigned int uNode) const
{
	/* verifica di esistenza del nodo */
	Node* pNode = pFindNode(type, uNode);
	if (pNode == 0) {
		silent_cerr("DataManager::pFindNode: " << psNodeNames[type] << "(" << uNode << ") not found" << std::endl);
		return 0;
	}

	Tbase *pNodeBase = dynamic_cast<Tbase *>(pNode);
	if (pNodeBase == 0) {
		silent_cerr("DataManager::pFindNode: unable to cast " << psNodeNames[type] << "(" << pNode->GetLabel() << ") "
			"to \"" << mbdyn_demangle<Tbase>() << "\"" << std::endl);
		return 0;
	}

	return pNodeBase;
}

template <class Tder, class Tbase, Node::Type type>
Tder *
DataManager::pFindNode(unsigned int uNode) const
{
	Tbase *pNodeBase = pFindNode<Tbase, type>(uNode);
	if (pNodeBase == 0) {
		return 0;
	}

	Tder *pNodeDer = dynamic_cast<Tder *>(pNodeBase);
	if (pNodeDer == 0) {
		silent_cerr("DataManager::pFindNode: unable to cast " << psNodeNames[type] << "(" << pNodeBase->GetLabel() << ") "
			"from \"" << mbdyn_demangle<Tbase>() << "\" "
			"to \"" << mbdyn_demangle<Tder>() << "\"" << std::endl);
		return 0;
	}

	return pNodeDer;
}

template <class Tbase, Elem::Type type>
Tbase *
DataManager::pFindElem(unsigned int uElem) const
{
	/* verifica di esistenza dell'elemento */
	Elem* pElem = pFindElem(type, uElem);
	if (pElem == 0) {
		silent_cerr("DataManager::pFindElem: " << psElemNames[type] << "(" << uElem << ") not found" << std::endl);
		return 0;
	}

	Tbase *pElemBase = dynamic_cast<Tbase *>(pElem);
	if (pElemBase == 0) {
		silent_cerr("DataManager::pFindElem: unable to cast " << psElemNames[type] << "(" << pElem->GetLabel() << ") "
			"to \"" << mbdyn_demangle<Tbase>() << "\"" << std::endl);
		return 0;
	}

	return pElemBase;
}

template <class Tder, class Tbase, Elem::Type type>
Tder *
DataManager::pFindElem(unsigned int uElem) const
{
	Tbase *pElemBase = pFindElem<Tbase, type>(uElem);
	if (pElemBase == 0) {
		return 0;
	}

	Tder *pElemDer = dynamic_cast<Tder *>(pElemBase);
	if (pElemDer == 0) {
		silent_cerr("DataManager::pFindElem: unable to cast " << psElemNames[type] << "(" << pElemBase->GetLabel() << ") "
			"from \"" << mbdyn_demangle<Tbase>() << "\" "
			"to \"" << mbdyn_demangle<Tder>() << "\"" << std::endl);
		return 0;
	}

	return pElemDer;
}

template <class Tbase, Node::Type type>
Tbase *
DataManager::ReadNode(MBDynParser& HP) const
{
	Node *pNode = ReadNode(HP, type);
	ASSERT(pNode != 0);

	Tbase *pNodeBase = dynamic_cast<Tbase *>(pNode);
	if (pNodeBase == 0) {
		silent_cerr("DataManager::ReadNode: unable to cast " << psNodeNames[type] << "(" << pNode->GetLabel() << ") "
			"to \"" << mbdyn_demangle<Tbase>() << "\" at line " << HP.GetLineData() << std::endl);
		throw ErrGeneric(MBDYN_EXCEPT_ARGS);
	}

	return pNodeBase;
}

template <class Tder, class Tbase, Node::Type type>
Tder *
DataManager::ReadNode(MBDynParser& HP) const
{
	Tbase *pNodeBase = ReadNode<Tbase, type>(HP);
	ASSERT(pNodeBase != 0);

	Tder *pNodeDer = dynamic_cast<Tder *>(pNodeBase);
	if (pNodeDer == 0) {
		silent_cerr("DataManager::ReadNode: unable to cast " << psNodeNames[type] << "(" << pNodeBase->GetLabel() << ") "
			"from \"" << mbdyn_demangle<Tbase>() << "\" "
			"to \"" << mbdyn_demangle<Tder>() << "\" at line " << HP.GetLineData() << std::endl);
		throw ErrGeneric(MBDYN_EXCEPT_ARGS);
	}

	return pNodeDer;
}

template <class Tbase, Elem::Type type>
Tbase *
DataManager::ReadElem(MBDynParser& HP) const
{
	Elem *pElem = ReadElem(HP, type);
	ASSERT(pElem != 0);

	Tbase *pElemBase = dynamic_cast<Tbase *>(pElem);
	if (pElemBase == 0) {
		silent_cerr("DataManager::ReadElem: unable to cast " << psElemNames[type] << "(" << pElem->GetLabel() << ") "
			"to \"" << mbdyn_demangle<Tbase>() << "\" at line " << HP.GetLineData() << std::endl);
		throw ErrGeneric(MBDYN_EXCEPT_ARGS);
	}

	return pElemBase;
}

template <class Tder, class Tbase, Elem::Type type>
Tder *
DataManager::ReadElem(MBDynParser& HP) const
{
	Tbase *pElemBase = ReadElem<Tbase, type>(HP);
	ASSERT(pElemBase != 0);

	Tder *pElemDer = dynamic_cast<Tder *>(pElemBase);
	if (pElemBase == 0) {
		silent_cerr("DataManager::ReadElem: unable to cast " << psElemNames[type] << "(" << pElemBase->GetLabel() << ") "
			"from \"" << mbdyn_demangle<Tbase>() << "\" "
			"to \"" << mbdyn_demangle<Tder>() << "\" at line " << HP.GetLineData() << std::endl);
		throw ErrGeneric(MBDYN_EXCEPT_ARGS);
	}

	return pElemDer;
}

template <class T>
flag
DataManager::fReadOutput(MBDynParser& HP, const T& t) const
{
	flag fDef = fGetDefaultOutputFlag(t);
	if (!HP.IsKeyWord("output")) {
		return fDef;
	}

	if (HP.IsKeyWord("no")) {
		return flag(0);
	}

	if (HP.IsKeyWord("yes")) {
		return flag(1);
	}

	if (HP.IsKeyWord("default")) {
		return fDef;
	}

	return HP.GetBool(fDef);
}

/* DataManager - end */


/* Usato per iterare sugli elementi che partecipano
 * all'assemblaggio iniziale dei vincoli */

/* InitialAssemblyIterator - begin */

class InitialAssemblyIterator {
private:
	const DataManager::ElemDataStructure (*pElemData)[Elem::LASTELEMTYPE];
	mutable Elem::Type m_FirstType;
	mutable DataManager::ElemContainerType::const_iterator m_CurrElem;
	mutable Elem::Type m_CurrType;

public:
	InitialAssemblyIterator(const DataManager::ElemDataStructure
			(*pED)[Elem::LASTELEMTYPE]);
	InitialAssemblyElem* GetFirst(void) const;
	InitialAssemblyElem* GetNext(void) const;
};

/* InitialAssemblyIterator - end */

extern "C" int
datamanager_cleanup(void *);

extern ScalarDof
ReadScalarDof(const DataManager* pDM, MBDynParser& HP, bool bDof, bool bOrder);

extern OrientationDescription
ReadOrientationDescription(MBDynParser& HP);

extern OrientationDescription
ReadOptionalOrientationDescription(DataManager *pDM, MBDynParser& HP, OrientationDescription od = UNKNOWN_ORIENTATION_DESCRIPTION);

#endif /* DATAMAN_H */<|MERGE_RESOLUTION|>--- conflicted
+++ resolved
@@ -375,8 +375,7 @@
 protected:
         void NodesUpdateJac(doublereal dCoef, VecIter<Node *>& Iter);
         void NodesUpdateJac(const VectorHandler& Y, doublereal dCoef, VecIter<Node *>& Iter);
-<<<<<<< HEAD
-#endif
+     
 	/* specialized functions, called by above general helpers */
 	virtual void AssJac(MatrixHandler& JacHdl, doublereal dCoef,
 			VecIter<Elem *> &Iter,
@@ -389,40 +388,17 @@
 			VecIter<Elem *> &Iter,
 			SubVectorHandler& WorkVec,
 			VectorHandler*const pAbsResHdl = 0);
-=======
-     
-        /* specialized functions, called by above general helpers */
-        virtual void AssJac(MatrixHandler& JacHdl, doublereal dCoef,
-                        VecIter<Elem *> &Iter,
-                        VariableSubMatrixHandler& WorkMat);
-        virtual void AssMats(MatrixHandler& A_Hdl, MatrixHandler& B_Hdl,
-                        VecIter<Elem *> &Iter,
-                        VariableSubMatrixHandler& WorkMatA,
-                        VariableSubMatrixHandler& WorkMatB);
-        virtual void AssRes(VectorHandler &ResHdl, doublereal dCoef,
-                        VecIter<Elem *> &Iter,
-                        SubVectorHandler& WorkVec,
-                        VectorHandler*const pAbsResHdl = 0);
->>>>>>> b26c57f7
 
         virtual void AssJac(VectorHandler& JacY,
                             const VectorHandler& Y,
                             doublereal dCoef,
                             VecIter<Elem *> &Iter,
                             VariableSubMatrixHandler& WorkMat);
-<<<<<<< HEAD
-#endif
+
 	// inverse dynamics
 	void AssConstrJac(MatrixHandler& JacHdl,
 		VecIter<Elem *> &Iter,
 		VariableSubMatrixHandler& WorkMat);
-=======
-
-        // inverse dynamics
-        void AssConstrJac(MatrixHandler& JacHdl,
-                VecIter<Elem *> &Iter,
-                VariableSubMatrixHandler& WorkMat);
->>>>>>> b26c57f7
 
 	void AssConstrRes(VectorHandler& ResHdl,
 		VecIter<Elem *> &Iter,
@@ -650,19 +626,10 @@
 	typedef std::vector<Elem *> ElemVecType;
 	ElemVecType Elems;
 
-<<<<<<< HEAD
 	/* NOTE: will be removed? */
-#if defined(USE_AUTODIFF) || defined(USE_SPARSE_AUTODIFF)
         mutable VecIter<Node *> NodeIter;
-#endif
 	mutable VecIter<Elem *> ElemIter;
 	/* end of NOTE: will be removed? */
-=======
-        /* NOTE: will be removed? */
-        mutable VecIter<Node *> NodeIter;
-        mutable VecIter<Elem *> ElemIter;
-        /* end of NOTE: will be removed? */
->>>>>>> b26c57f7
 
 	/* struttura dei drivers */
 	struct {
