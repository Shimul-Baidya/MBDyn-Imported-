/* $Header$ */
/*
 * MBDyn (C) is a multibody analysis code.
 * http://www.mbdyn.org
 *
 * Copyright (C) 1996-2017
 *
 * Pierangelo Masarati	<masarati@aero.polimi.it>
 * Paolo Mantegazza	<mantegazza@aero.polimi.it>
 *
 * Dipartimento di Ingegneria Aerospaziale - Politecnico di Milano
 * via La Masa, 34 - 20156 Milano, Italy
 * http://www.aero.polimi.it
 *
 * Changing this copyright notice is forbidden.
 *
 * This program is free software; you can redistribute it and/or modify
 * it under the terms of the GNU General Public License as published by
 * the Free Software Foundation (version 2 of the License).
 *
 *
 * This program is distributed in the hope that it will be useful,
 * but WITHOUT ANY WARRANTY; without even the implied warranty of
 * MERCHANTABILITY or FITNESS FOR A PARTICULAR PURPOSE.  See the
 * GNU General Public License for more details.
 *
 * You should have received a copy of the GNU General Public License
 * along with this program; if not, write to the Free Software
 * Foundation, Inc., 59 Temple Place, Suite 330, Boston, MA  02111-1307  USA
 */

/* gestore dei dati */

#ifndef DATAMAN_H
#define DATAMAN_H

#include <iostream>
#include <list>
#include <map>
#include <string>

#include "myassert.h"
#include "mynewmem.h"
#include "except.h"
#include "demangle.h"

#include "mbpar.h"
#include "constltp.h"
#include "shape.h"

/* da elman.h */
#include "solman.h"
#include "submat.h"
#include "veciter.h"

#include "elem.h"      /* Classe di base di tutti gli elementi */
#include "driven.h"
#include "output.h"

#include "drive.h"     /* Drive vari */
#include "tpldrive.h"  /* Drive vari */

/* da nodeman.h */
#include "node.h"
#include "strnode.h"
#include "elecnode.h"

#include "solverdiagnostics.h"
#include "nonlin.h"
#include "linsol.h"
#include "converged.h"
#include "invdyn.h"

#ifdef USE_SOCKET
#include "usesock.h"
#endif // USE_SOCKET

struct LoadableCalls;
class Solver;

#include "datamanforward.h"

/* DataManager - begin */

class DataManager : public SolutionDataManager, public SolverDiagnostics,
        public DataManagerErrors {

protected:
        void **ppCleanupData;

#ifdef USE_MULTITHREAD
        /* from input file, or auto-detected */
        unsigned int nThreads;
#endif /* USE_MULTITHREAD */

        /* Handler vari */
        MBDynParser& MBPar;	/* Received from Solver */
        MathParser& MathPar;	/* Received from Solver */
        Solver* pSolver;

        /* loadable elements */
        std::map<std::string, const LoadableCalls *> MapOfLoadableElemHandlers;

        DriveHandler DrvHdl;
        mutable OutputHandler OutHdl;

        /* Puntatori ai vettori soluzione durante il passo */
        mutable VectorHandler* pXCurr;
        mutable VectorHandler* pXPrimeCurr;

        /* used by inverse dynamics: */
        mutable VectorHandler* pXPrimePrimeCurr;
        mutable VectorHandler* pLambdaCurr;

        /* Parametri usati durante l'assemblaggio iniziale */
        bool bInitialJointAssemblyToBeDone;
        bool bNotDeformableInitial;
        bool bSkipInitialJointAssembly;
        bool bOutputFrames;
        bool bOutputAccels;
        bool bOutputDriveCaller;
        doublereal dInitialPositionStiffness;
        doublereal dInitialVelocityStiffness;
        bool bOmegaRotates;
        doublereal dInitialAssemblyTol;
        integer iMaxInitialIterations;
        doublereal dEpsilon;
        LinSol CurrSolver;

        RigidBodyKinematics *pRBK;
        bool bStaticModel;

        // inverse dynamics
        bool bInverseDynamics;
        int iIDNodeTotNumDofs;
        int iIDJointTotNumDofs;

#ifdef USE_RUNTIME_LOADING
        bool moduleInitialized;
#endif // USE_RUNTIME_LOADING

        enum PrintFlags {
                PRINT_NONE		= 0x00U,

                PRINT_DOF_STATS		= 0x01U,

                PRINT_DOF_DESCRIPTION	= 0x02U,
                PRINT_EQ_DESCRIPTION	= 0x04U,
                PRINT_DESCRIPTION	= (PRINT_DOF_DESCRIPTION|PRINT_EQ_DESCRIPTION),

                PRINT_NODE_CONNECTION	= 0x10U,
                PRINT_EL_CONNECTION	= 0x20U,
                PRINT_CONNECTION	= (PRINT_NODE_CONNECTION|PRINT_EL_CONNECTION),

                PRINT_TO_FILE           = 0x1000U
        };
        unsigned uPrintFlags;
        /* Parametri vari */
        char* sSimulationTitle;

public:
        enum eRestart { NEVER, ATEND, ITERATIONS, TIME, TIMES };
protected:
        /* soft-restart stuff */
        eRestart RestartEvery;
        integer iRestartIterations;
        doublereal dRestartTime;

        doublereal *pdRestartTimes;
        integer iNumRestartTimes;
        mutable integer iCurrRestartTime;

        mutable integer iCurrRestartIter;
        mutable doublereal dLastRestartTime;

        bool saveXSol;
        char * solArrFileName;

        /* raw output stuff */
        DriveCaller *pOutputMeter;
        mutable integer iOutputCount;

protected:
        DriveCaller *pFDJacMeter;

public:
        bool bFDJac(void) const;

        /* specialized output stuff */
public:
        enum ResType {
                RES_NONE	= 0x00,
                RES_TEXT	= 0x01,
                RES_NETCDF	= 0x02,
        };

        bool bOutput(ResType t) const;

protected:
        int ResMode;

#ifdef USE_NETCDF
<<<<<<< HEAD
	/* - - - - - - - - - - - - - - - - - - - - - - - - - - - - - - */
	/* NetCDF stuff */
	netCDF::NcFile::FileFormat NetCDF_Format;
	bool bNetCDFsync;
	bool bNetCDFnoText;
	size_t Var_Step;
	size_t Var_Time;
	size_t Var_TimeStep;

	/* for eigenanalysis output */

	size_t m_Dim_Eig_iSize;
	size_t m_Dim_Eig_iComplex;

	size_t Var_Eig_lStep;
	size_t Var_Eig_dTime;
	size_t Var_Eig_dCoef;
	size_t Var_Eig_dAplus;
	size_t Var_Eig_dAminus;
	size_t Var_Eig_dAlpha;
	size_t Var_Eig_Idx;
	size_t Var_Eig_dVR;
	size_t Var_Eig_dVL;

	/* - - - - - - - - - - - - - - - - - - - - - - - - - - - - - - */
=======
        /* - - - - - - - - - - - - - - - - - - - - - - - - - - - - - - */
        /* NetCDF stuff */
        netCDF::NcFile::FileFormat NetCDF_Format;
        bool bNetCDFsync;
        bool bNetCDFnoText;
        MBDynNcVar Var_Step;
        MBDynNcVar Var_Time;
        MBDynNcVar Var_TimeStep;

        /* for eigenanalysis output */

        MBDynNcDim m_Dim_Eig_iSize;
        MBDynNcDim m_Dim_Eig_iComplex;

        MBDynNcVar Var_Eig_lStep;
        MBDynNcVar Var_Eig_dTime;
        MBDynNcVar Var_Eig_dCoef;
        MBDynNcVar Var_Eig_dAplus;
        MBDynNcVar Var_Eig_dAminus;
        MBDynNcVar Var_Eig_dAlpha;
        MBDynNcVar Var_Eig_Idx;
        MBDynNcVar Var_Eig_dVR;
        MBDynNcVar Var_Eig_dVL;

        /* - - - - - - - - - - - - - - - - - - - - - - - - - - - - - - */
>>>>>>> b48117cb
#endif /* USE_NETCDF */
        OrientationDescription od;

protected:
        /* chiamate dal costruttore per leggere i relativi articoli */
        void ReadControl(MBDynParser& HP, const char* sInputFileName);
        void ReadNodes(MBDynParser& HP);
        void ReadDrivers(MBDynParser& HP);
        void ReadElems(MBDynParser& HP);

        template <class T> T* Cast(Elem *pEl, bool bActive = false);

public:
        template <class T>
        flag fReadOutput(MBDynParser& HP, const T& t) const;
        doublereal dReadScale(MBDynParser& HP, enum DofOwner::Type t) const;

        bool bOutputAccelerations(void) const;
        bool bOutputDriveCallers(void) const;
        const doublereal& dGetInitialPositionStiffness(void) const;
        const doublereal& dGetInitialVelocityStiffness(void) const;
        bool bDoesOmegaRotate(void) const;

        void IncElemCount(Elem::Type type);

        /* additional CPU time, if any */
        virtual clock_t GetCPUTime(void) const {
                return 0;
        };

protected:
        /* chiamate a funzioni di inizializzazione */
        void InitialJointAssembly(void);

        void DofOwnerSet(void);
        void DofOwnerInit(void);

        /* inverse dynamics: */
        void IDDofOwnerSet(void);

public:
        /* costruttore - legge i dati e costruisce le relative strutture */
        DataManager(MBDynParser& HP,
                unsigned OF,
                Solver* pS,
                doublereal dInitialTime,
                const char* sOutputFileName,
                const char* sInputFileName,
                bool bAbortAfterInput);

        /* distruttore */
        virtual ~DataManager(void);

        int Cleanup(void);

        /* helpers */
        int ReadScalarAlgebraicNode(MBDynParser& HP, unsigned int uLabel,
                        Node::Type type, doublereal& dX) const;
        int ReadScalarDifferentialNode(MBDynParser& HP, unsigned int uLabel,
                        Node::Type type, doublereal& dX, doublereal& dXP) const;
        Node* ReadNode(MBDynParser& HP, Node::Type type) const;
        Elem* ReadElem(MBDynParser& HP, Elem::Type type) const;

        template <class Tbase, Node::Type type>
        Tbase *ReadNode(MBDynParser& HP) const;
        template <class Tder, class Tbase, Node::Type type>
        Tder *ReadNode(MBDynParser& HP) const;
        template <class Tbase, Elem::Type type>
        Tbase *ReadElem(MBDynParser& HP) const;
        template <class Tder, class Tbase, Elem::Type type>
        Tder *ReadElem(MBDynParser& HP) const;

        /* Funzioni usate dal metodo di integrazione */

        /* Setta il valore della variabile tempo nella tabella dei simboli
         * del DataManager e nel DriveHandler */
        void SetTime(const doublereal& dTime, const doublereal& dTimeStep = -1.,
                const integer& iStep = -1, bool bServePending = true);
        doublereal dGetTime(void) const;

        NamedValue *InsertSym(const char* const s, const Real& v,
                        int redefine = 0);
        NamedValue *InsertSym(const char* const s, const Int& v,
                        int redefine = 0);

        /* Collega il DataManager ed il DriveHandler ai vettori soluzione */
        void LinkToSolution(VectorHandler& XCurr,
                VectorHandler& XPrimeCurr);

        /* inverse dynamics: */
        void LinkToSolution(VectorHandler& XCurr,
                VectorHandler& XPrimeCurr,
                VectorHandler& XPrimePrimeCurr,
                VectorHandler& LambdaCurr);

        /* Restituisce l'ostream al file di output,
         * usato dai vari metodi per scrivere il log del calcolo */
        std::ostream& GetOutFile(void) const { return OutHdl.Output(); };
        std::ostream& GetLogFile(void) const { return OutHdl.Log(); };

        /* required for binary NetCDF output access */
        const OutputHandler* pGetOutHdl(void) const { return &OutHdl; };

        /* default orientation description */
        void SetOrientationDescription(OrientationDescription);
        OrientationDescription GetOrientationDescription(void) const;

        /* default beam output */
        void SetOutput(Elem::Type t, unsigned, OrientationDescription);
        void GetOutput(Elem::Type t, unsigned&, OrientationDescription&) const;

        /* Restituisce il DriveHandler */
        const DriveHandler* pGetDrvHdl(void) const { return &DrvHdl; };
        MathParser& GetMathParser(void) const { return MathPar; };
        MBDynParser& GetMBDynParser(void) const { return MBPar; };
        const Solver *GetSolver(void) const { return pSolver; };
        NonlinearSolver* pGetNonlinearSolver() const;
        bool PushCurrData(const std::string& name, const TypedValue& value);
        bool PopCurrData(const std::string& name);

        /* Assembla lo jacobiano */
        virtual void AssJac(MatrixHandler& JacHdl, doublereal dCoef);

#ifdef USE_SPARSE_AUTODIFF
        virtual void AssJac(VectorHandler& JacY, const VectorHandler& Y, doublereal dCoef);
#endif
                
        /* Assembla le matrici per gli autovalori */
        virtual void AssMats(MatrixHandler& A_Hdl, MatrixHandler& B_Hdl);

        /* Assembla il residuo */
        virtual void AssRes(VectorHandler &ResHdl, doublereal dCoef, VectorHandler*const pAbsResHdl = 0);

<<<<<<< HEAD
	/* sets the dimesnions of the equation components */
	virtual void SetElemDimensionIndices(std::map<MBUnits::Dimensions, std::set<integer>>* pDimMap);
	virtual void SetNodeDimensionIndices(std::map<MBUnits::Dimensions, std::set<integer>>* pDimMap);
=======
        /* sets the dimesnions of the equation components */
        virtual void SetElemDimensionIndices(std::map<OutputHandler::Dimensions, std::set<integer>>* pDimMap);
        virtual void SetNodeDimensionIndices(std::map<OutputHandler::Dimensions, std::set<integer>>* pDimMap);
>>>>>>> b48117cb

        // inverse dynamics
        /* Constraints residual, switch iOrder*/
        virtual void AssConstrRes(VectorHandler& ResHdl,
                InverseDynamics::Order iOrder);

        /* Elem residual, equilibrium with no constraints */
        virtual void AssRes(VectorHandler& ResHdl);

        /* Constraint Jacobian matrix*/
        virtual void AssConstrJac(MatrixHandler& JacHdl);
        // end of inverse dynamics

protected:
#if defined(USE_AUTODIFF) || defined(USE_SPARSE_AUTODIFF)
        void NodesUpdateJac(doublereal dCoef, VecIter<Node *>& Iter);
#endif
#ifdef USE_SPARSE_AUTODIFF
        void NodesUpdateJac(const VectorHandler& Y, doublereal dCoef, VecIter<Node *>& Iter);
#endif
        /* specialized functions, called by above general helpers */
        virtual void AssJac(MatrixHandler& JacHdl, doublereal dCoef,
                        VecIter<Elem *> &Iter,
                        VariableSubMatrixHandler& WorkMat);
        virtual void AssMats(MatrixHandler& A_Hdl, MatrixHandler& B_Hdl,
                        VecIter<Elem *> &Iter,
                        VariableSubMatrixHandler& WorkMatA,
                        VariableSubMatrixHandler& WorkMatB);
        virtual void AssRes(VectorHandler &ResHdl, doublereal dCoef,
                        VecIter<Elem *> &Iter,
                        SubVectorHandler& WorkVec,
                        VectorHandler*const pAbsResHdl = 0);

#ifdef USE_SPARSE_AUTODIFF
        virtual void AssJac(VectorHandler& JacY,
                            const VectorHandler& Y,
                            doublereal dCoef,
                            VecIter<Elem *> &Iter,
                            VariableSubMatrixHandler& WorkMat);
#endif
        // inverse dynamics
        void AssConstrJac(MatrixHandler& JacHdl,
                VecIter<Elem *> &Iter,
                VariableSubMatrixHandler& WorkMat);

        void AssConstrRes(VectorHandler& ResHdl,
                VecIter<Elem *> &Iter,
                SubVectorHandler& WorkVec,
                InverseDynamics::Order iOrder);

        void AssRes(VectorHandler& ResHdl,
                VecIter<Elem *> &Iter,
                SubVectorHandler& WorkVec);
        // end of inverse dynamics

protected:
        typedef std::vector<Converged::State> Converged_t;
        mutable Converged_t m_IsConverged;

public:
        // returns an idx to a newly created slot for convergence
        unsigned ConvergedRegister(void);
        // set the value of a slot; elements that register
        // using ConvergedRegister() should set to false
        // at first iteration, and set to true when convergence
        // is allowed
        void ConvergedSet(unsigned idx, Converged::State s);
        // returns true only if all slots are true
        bool IsConverged(void) const;
        bool EndOfSimulation(void) const;

public:
<<<<<<< HEAD
	virtual void OutputPrepare(void);
	virtual void OutputEigPrepare(const integer iNumAnalyses,
			const integer iSize,
			bool FullMatrices, bool SparseMatrices);

	/* stampa i risultati */
	virtual bool
	Output(long lStep, const doublereal& dTime,
		const doublereal& dTimeStep, bool force = false) const;
	virtual void
	Output(const VectorHandler& X, const VectorHandler& XP) const;

	void OutputOpen(const OutputHandler::OutFiles out);

	/* Eigenanalysis output */
	void OutputEigOpen(const std::string& postfix);
	void
	OutputEigParams(const doublereal& dTime,
			const doublereal& dCoef,
			const unsigned uCurrEigSol,
			const int iResultsPrecision);
	void
	OutputEigFullMatrices(const MatrixHandler* pmMatA,
			const MatrixHandler* pmMatB,
			const unsigned uCurrEigSol,
			const int iMatrixPrecision);
	void
	OutputEigSparseMatrices(const MatrixHandler* pmMatA,
			const MatrixHandler* pmMatB,
			const unsigned uCurrEigSol,
			const int iMatrixPrecision);
     
// 	void
// 	OutputEigNaiveMatrices(const MatrixHandler* pmMatA,
// 			const MatrixHandler* pmMatB,
// 			const unsigned uCurrEigSol,
// 			const int iMatrixPrecision);
	void
	OutputEigenvectors(const VectorHandler *pBeta,
			const VectorHandler& R, const VectorHandler& I,
			const doublereal& dShiftR,
			const MatrixHandler *pVL, const MatrixHandler& VR,
			const std::vector<bool>& vOut,
			const unsigned uCurrEigSol,
			const int iResultsPrecision);

	void OutputEigGeometry(const unsigned uCurrSol,
			const int iResultsPrecision);
	bool OutputEigClose(void);

	/* Prepara la soluzione con i valori iniziali */
	void SetValue(VectorHandler& X, VectorHandler& XP);

	/* Funzioni di aggiornamento dati durante la simulazione */
	virtual void MakeRestart(void);
	virtual void DerivativesUpdate(void) const;
	virtual void BeforePredict(VectorHandler& X, VectorHandler& XP,
			VectorHandler& XPrev, VectorHandler& XPPrev) const;
	virtual void AfterPredict(void) const;
	virtual void Update(void) const;
	virtual void AfterConvergence(void) const;

	/* Inverse Dynamics: */
	virtual void Update(InverseDynamics::Order iOrder) const;
	virtual void IDAfterConvergence(void) const;
	virtual void IDSetTest(NonlinearSolverTestRange *pResTest, NonlinearSolverTestRange *pSolTest, bool bFullResTest);

	void bSetStaticModel(bool b) {
		bStaticModel = b;
	};
	bool bIsStaticModel(void) const {
		return bStaticModel;
	};
	const RigidBodyKinematics *pGetRBK(void) const {
		return pRBK;
	};

	/* Inverse Dynamics: */
	void bSetInverseDynamics(bool b) {
		bInverseDynamics = b;
	};
	bool bIsInverseDynamics(void) const {
		return bInverseDynamics;
	};

	/* socket select stuff */
=======
        virtual void OutputPrepare(void);
        virtual void OutputEigPrepare(const integer iNumAnalyses,
                        const integer iSize);

        /* stampa i risultati */
        virtual bool
        Output(long lStep, const doublereal& dTime,
                const doublereal& dTimeStep, bool force = false) const;
        virtual void
        Output(const VectorHandler& X, const VectorHandler& XP) const;

        void OutputOpen(const OutputHandler::OutFiles out);

        /* Eigenanalysis output */
        void OutputEigOpen(const std::string& postfix);
        void
        OutputEigParams(const doublereal& dTime,
                        const doublereal& dCoef,
                        const unsigned uCurrEigSol,
                        const int iResultsPrecision);
        void
        OutputEigFullMatrices(const MatrixHandler* pmMatA,
                        const MatrixHandler* pmMatB,
                        const unsigned uCurrEigSol,
                        const int iMatrixPrecision);
        void
        OutputEigSparseMatrices(const MatrixHandler* pmMatA,
                        const MatrixHandler* pmMatB,
                        const unsigned uCurrEigSol,
                        const int iMatrixPrecision);

        void
        OutputEigNaiveMatrices(const MatrixHandler* pmMatA,
                        const MatrixHandler* pmMatB,
                        const unsigned uCurrEigSol,
                        const int iMatrixPrecision);
        void
        OutputEigenvectors(const VectorHandler *pBeta,
                        const VectorHandler& R, const VectorHandler& I,
                        const doublereal& dShiftR,
                        const MatrixHandler *pVL, const MatrixHandler& VR,
                        const std::vector<bool>& vOut,
                        const unsigned uCurrEigSol,
                        const int iResultsPrecision);

        void OutputEigGeometry(const unsigned uCurrSol,
                        const int iResultsPrecision);
        bool OutputEigClose(void);

        /* Prepara la soluzione con i valori iniziali */
        void SetValue(VectorHandler& X, VectorHandler& XP);

        /* Funzioni di aggiornamento dati durante la simulazione */
        virtual void MakeRestart(void);
        virtual void DerivativesUpdate(void) const;
        virtual void BeforePredict(VectorHandler& X, VectorHandler& XP,
                        VectorHandler& XPrev, VectorHandler& XPPrev) const;
        virtual void AfterPredict(void) const;
        virtual void Update(void) const;
        virtual void AfterConvergence(void) const;

        /* Inverse Dynamics: */
        virtual void Update(InverseDynamics::Order iOrder) const;
        virtual void IDAfterConvergence(void) const;
        virtual void IDSetTest(NonlinearSolverTestRange *pResTest, NonlinearSolverTestRange *pSolTest, bool bFullResTest);

        void bSetStaticModel(bool b) {
                bStaticModel = b;
        };
        bool bIsStaticModel(void) const {
                return bStaticModel;
        };
        const RigidBodyKinematics *pGetRBK(void) const {
                return pRBK;
        };

        /* Inverse Dynamics: */
        void bSetInverseDynamics(bool b) {
                bInverseDynamics = b;
        };
        bool bIsInverseDynamics(void) const {
                return bInverseDynamics;
        };

        /* socket select stuff */
>>>>>>> b48117cb
#ifdef USE_SOCKET
protected:
        std::map<int, UseSocket *> SocketUsers;
        time_t SocketUsersTimeout;

        void WaitSocketUsers(void);
        void DeleteSocketUsers(void);

public:
        void RegisterSocketUser(UseSocket *pUS);
#endif // USE_SOCKET

        /* da ElemManager */
        friend class InitialAssemblyIterator;

        enum ModuleInsertMode {
                MIM_FAIL,
                MIM_REPLACE,
                MIM_IGNORE
        };

        /* loadable elements */
        const LoadableCalls *GetLoadableElemModule(std::string) const;
        void SetLoadableElemModule(std::string, const LoadableCalls *,
                        ModuleInsertMode = MIM_FAIL);

public:
        /* FIXME: will be eliminated */
        enum DerivationTable {
                ELEM			= 0x0U,  // pleonastico
                DOFOWNER		= 0x1U,
                GRAVITYOWNER		= 0x2U,
                AIRPROPOWNER		= 0x4U,
                INITIALASSEMBLY		= 0x8U
        };
        /* end of FIXME: will be eliminated */

        enum DataFlags {
                NONE			= 0x00U,
                ISUNIQUE		= 0x01U,
                TOBEUSEDINASSEMBLY	= 0x02U,
                GENERATESINERTIAFORCES	= 0x04U,
                USESAIRPROPERTIES	= 0x08U,
                DEFAULTOUT		= 0x10U
        };

        /* element read functional object prototype */
        struct ElemRead {
                virtual ~ElemRead( void ) { NO_OP; };
                virtual Elem *
                Read(const DataManager *pDM, MBDynParser& HP,
                        unsigned int uLabel, int CurrType) const = 0;
        };

        typedef std::map<std::string, DataManager::ElemRead *, ltstrcase> ElemReadType;
        typedef std::pair<unsigned, Elem*> KeyElemPair;
        typedef std::list<KeyElemPair> ElemContainerType;
        typedef std::map<unsigned, ElemContainerType::iterator> ElemMapToListType;

protected:

        /* struttura dei dati fondamentali degli elementi */
        struct ElemDataStructure {
                unsigned int iExpectedNum;	// numero di elementi del tipo
                const char *Desc;
                const char *ShortDesc;

                DofOwner::Type DofOwnerType;	// Tipo di DofOwner
                unsigned int iDerivation;	// Tabella delle derivazioni

                OutputHandler::OutFiles OutFile;	// Tipo di file in output

                unsigned uFlags;		// flags

                unsigned uOutputFlags;
                OrientationDescription od;


                /* helpers */
                void IsUnique(bool b) { if (b) { uFlags |= ISUNIQUE; } else { uFlags &= ~ISUNIQUE; } };
                void ToBeUsedInAssembly(bool b) { if (b) { uFlags |= TOBEUSEDINASSEMBLY; } else { uFlags &= ~TOBEUSEDINASSEMBLY; } };
                void GeneratesInertiaForces(bool b) { if (b) { uFlags |= GENERATESINERTIAFORCES; } else { uFlags &= ~GENERATESINERTIAFORCES; } };
                void UsesAirProperties(bool b) { if (b) { uFlags |= USESAIRPROPERTIES; } else { uFlags &= ~USESAIRPROPERTIES; } };
                void DefaultOut(bool b) { if (b) { uFlags |= DEFAULTOUT; } else { uFlags &= ~DEFAULTOUT; } };

                bool bIsUnique(void) const { return (uFlags & ISUNIQUE) == ISUNIQUE; };
                bool bToBeUsedInAssembly(void) const { return (uFlags & TOBEUSEDINASSEMBLY) == TOBEUSEDINASSEMBLY; };
                bool bGeneratesInertiaForces(void) const { return (uFlags & GENERATESINERTIAFORCES) == GENERATESINERTIAFORCES; };
                bool bUsesAirProperties(void) const { return (uFlags & USESAIRPROPERTIES) == USESAIRPROPERTIES; };
                bool bDefaultOut(void) const { return (uFlags & DEFAULTOUT) == DEFAULTOUT; };

                /* element read map */
                ElemReadType ElemRead;
                ElemContainerType ElemContainer;
                ElemMapToListType ElemMapToList;
        } ElemData[Elem::LASTELEMTYPE];

        Elem ** InsertElem(ElemDataStructure& eldata, unsigned int uLabel, Elem * pE) {
                eldata.ElemContainer.push_back(ElemContainerType::value_type(uLabel, pE));
                eldata.ElemMapToList[uLabel] = --eldata.ElemContainer.end();
                return &eldata.ElemContainer.back().second;
        };

#if 0
        /* element type map; will replace ElemData */
        typedef std::map<std::string, ElemDataStructure *, ltstrcase> ElemDataMapType;
        ElemDataMapType ElemDataMap;
#endif

        /* array of elements */
        typedef std::vector<Elem *> ElemVecType;
        ElemVecType Elems;

        /* NOTE: will be removed? */
#if defined(USE_AUTODIFF) || defined(USE_SPARSE_AUTODIFF)
        mutable VecIter<Node *> NodeIter;
#endif
        mutable VecIter<Elem *> ElemIter;
        /* end of NOTE: will be removed? */

        /* struttura dei drivers */
        struct {
                Drive** ppFirstDrive;
                unsigned int iNum;
        } DriveData[Drive::LASTDRIVETYPE];

        Drive** ppDrive;         /* puntatore ai drivers */
        unsigned int iTotDrive;  /* numero totale dei drivers */

        /* dati di lavoro */
        integer iMaxWorkNumRowsRes;	// the maximum number of rows of the residual subvector
        integer iMaxWorkNumRowsJac; // the maximum number of rows in a full Jacobian submatrix
        integer iMaxWorkNumColsJac;	// the maximum number of columns in a full Jacobian submatrix
        integer iMaxWorkNumItemsJac; // the maximum number of items in a sparse Jacobian submatrix

        VariableSubMatrixHandler *pWorkMatA;  /* SubMatrix di lavoro */
        VariableSubMatrixHandler *pWorkMatB;
        VariableSubMatrixHandler *pWorkMat;
        MySubVectorHandler *pWorkVec;

        /* ricerca elementi */
        Elem* pFindElem(Elem::Type Typ, unsigned int uElem,
                        unsigned int iDeriv) const;
        Elem* pChooseElem(Elem* p, unsigned int iDeriv) const;

        Elem** ppFindElem(Elem::Type Typ, unsigned int uElem) const;

        flag fGetDefaultOutputFlag(const Elem::Type& t) const;

        Elem** ReadOneElem(MBDynParser& HP,
                        unsigned int uLabel,
                        const std::string& sName,
                        int CurrType);

#ifdef USE_NETCDF
        void
        OutputEigSparseMatrixNc(const size_t var,
                                const MatrixHandler& mh);
#endif
public:
        /* ricerca drives */
        Drive* pFindDrive(Drive::Type Typ, unsigned int uL) const;

        /* ricerca elementi*/
        Elem* pFindElem(Elem::Type Typ, unsigned int uElem = unsigned(-1)) const;

        template <class Tbase, Elem::Type type>
        Tbase *pFindElem(unsigned int uElem = unsigned(-1)) const;
        template <class Tder, class Tbase, Elem::Type type>
        Tder *pFindElem(unsigned int uElem = unsigned(-1)) const;

        const DataManager::ElemDataStructure& GetElemDataStructure(Elem::Type Typ) const { return ElemData[Typ]; };

        /* buffer per accesso a input/output speciali */
        std::vector<doublereal>& GetBufIn(unsigned uL);
        const std::vector<doublereal>& GetBufOut(unsigned uL) const;

        /* low-level variant (use at own risk) */
        doublereal * GetBufInRaw(unsigned uL);
        void SetBufInRaw(unsigned uL, integer n, const doublereal *p);
        const doublereal * GetBufOutRaw(unsigned uL) const;
        void SetBufOutRaw(unsigned uL, integer n, const doublereal *p);

        /* pseudocostruttore */
        void ElemManager(void);
        void ElemManagerDestructor(void);

        /* Funzioni di inizializzazione */

        /* Inizializzatore */
        void ElemDataInit(void);

        /* Preassemblaggio */
        void ElemAssInit(void);

        /* Funzioni di routine */

        /* Scrive i risultati */
        void ElemOutputPrepare(OutputHandler& OH);
        void ElemOutput(OutputHandler& OH) const;
        void ElemOutput(OutputHandler& OH,
                        const VectorHandler& X, const VectorHandler& XP) const;
        void DriveOutput(OutputHandler& OH) const;
        void DriveTrace(OutputHandler& OH) const;
        DataManager::ElemContainerType::const_iterator begin(Elem::Type t) const;
        DataManager::ElemContainerType::const_iterator end(Elem::Type t) const;

        /* da NodeManager */
public:
        /* element read functional object prototype */
        struct NodeRead {
                virtual ~NodeRead(void) { NO_OP; };
                virtual Elem *
                Read(const DataManager *pDM, MBDynParser& HP,
                        unsigned int uLabel, int CurrType) const = 0;
        };

        typedef std::map<std::string, DataManager::NodeRead *, ltstrcase> NodeReadType;
        typedef std::pair<unsigned, Node*> KeyNodePair;
        typedef std::list<KeyNodePair> NodeContainerType;
        typedef std::map<unsigned, NodeContainerType::iterator> NodeMapToListType;

protected:

        /* struttura dei dati dei nodi. Per ogni tipo:
         * puntatore al puntatore al primo dato, numero degli item per tipo */
        struct NodeDataStructure {
                unsigned int iExpectedNum;	// numero di nodi del tipo
                unsigned uFlags;		// flags
                const char *Desc;
                const char *ShortDesc;

                /* helpers */
                void DefaultOut(bool b) { if (b) { uFlags |= DEFAULTOUT; } else { uFlags &= ~DEFAULTOUT; } };

                bool bDefaultOut(void) const { return (uFlags & DEFAULTOUT) == DEFAULTOUT; };

                OutputHandler::OutFiles OutFile; /* Tipo di file in output */

                /* element read map */
                NodeReadType NodeRead;
                NodeContainerType NodeContainer;
                NodeMapToListType NodeMapToList;
        } NodeData[Node::LASTNODETYPE];

        Node ** InsertNode(NodeDataStructure& nodedata, unsigned int uLabel, Node * pN) {
                nodedata.NodeContainer.push_back(NodeContainerType::value_type(uLabel, pN));
                nodedata.NodeMapToList[uLabel] = --nodedata.NodeContainer.end();
                return &nodedata.NodeContainer.back().second;
        };

        /* array of nodes */
        typedef std::vector<Node *> NodeVecType;
        NodeVecType Nodes;

        /* dati dei nodi: numero totale e puntatore all'array dei dati
         * (ogni nodo ha il suo formato caratteristico, comunque derivato
         * dalla classe Node) */
        unsigned int iTotNodes;

public:
        Node** ppFindNode(Node::Type Typ, unsigned int uNode) const;
        /* ricerca di nodi */
        Node* pFindNode(Node::Type Typ, unsigned int uNode) const;

        template <class Tbase, Node::Type type>
        Tbase *pFindNode(unsigned int uNode) const;
        template <class Tder, class Tbase, Node::Type type>
        Tder *pFindNode(unsigned int uNode) const;

protected:
        flag fGetDefaultOutputFlag(const Node::Type& t) const;

public:
        /* Pseudocostruttore */
        void NodeManager(void);
        void NodeManagerDestructor(void);

        /* inizializza le matrici ed alloca memoria */
        void NodeDataInit(void);

        DataManager::NodeContainerType::const_iterator begin(Node::Type t) const;
        DataManager::NodeContainerType::const_iterator end(Node::Type t) const;

        /* scrive i dati dei nodi */
        void NodeOutputPrepare(OutputHandler& OH);
        void NodeOutput(OutputHandler& OH) const;
        void NodeOutput(OutputHandler& OH,
                        const VectorHandler& X, const VectorHandler& XP) const;

        /* da DofManager */
protected:

        /* struttura dei dati generali dei dof: numero totale per tipo,
         * dimensione caratteristica (se esiste), puntatore al primo del tipo */
        struct {
                DofOwner* pFirstDofOwner;     /* punt. al 1o di ogni tipo */
                integer iNum;                 /* n. DofOwners per ogni tipo */
                integer iSize;                /* n. Dof (se fisso, es. nodi) */
                doublereal dDefScale;
        } DofData[DofOwner::LASTDOFTYPE];

        /* struttura dei dati dei dof di ogni ente possessore:
         * totale dei possessori; per ognuno: indice del primo dof,
         * numero di dof posseduti */
        integer iTotDofOwners;           /* numero totale di DofOwners */
        std::vector<DofOwner> DofOwners; /* DofOwner container */

public:
        /* struttura dei dati di ogni singolo dof: totale dei dof; per ognuno:
         * indice e tipo (algebrico o differenziale) */
        typedef std::vector<Dof> DofVecType;
        typedef DofVecType::const_iterator DofIterator_const;
        typedef DofVecType::iterator DofIterator;

        /* Restituisce il puntatore alla struttura dei dof */
        const DofVecType& GetDofs(void) const { return Dofs; };

        /* Restituisce il numero di dof per la costruzione delle matrici ecc. */
        integer iGetNumDofs(void) const { return iTotDofs; };

protected:
        integer iTotDofs;                /* numero totale di Dof */
        DofVecType Dofs;

        DofOwner DummyDofOwner; /* Per quelli che non hanno dof */

        doublereal dGetDefaultScale(DofOwner::Type t) const;

public:
        /* pseudocostruttore */
        void DofManager(void);
        void DofManagerDestructor(void);

        /* funzioni di inizializzazione */
        void DofDataInit(void);
        void DofInit(void);

        /* Inverse Dynamics: */
        void IDDofInit(void);

        int iIDGetNodeTotNumDofs(void) const;
        int iIDGetJointTotNumDofs(void) const;
        int iIDGetTotNumDofs(void) const;

        void SetScale(VectorHandler& XScale) const;

#if 0
        /* DataOut: entita' che richiedono solo l'output */
protected:
        struct {
                DataOut *pFirstDataOut;
                integer iNum;
        } OutData[OutData::LASTDATAOUTTYPE];
        integer iTotDataOut;
        DataOut **pDataOut;

public:
        void OutManager(void);
        void OutManagerDestructor(void);
#endif /* 0 */

public:
        const VectorHandler* GetpXCurr(void) const {
                return pXCurr;
        };

        const VectorHandler* GetpXPCurr(void) const {
                return pXPrimeCurr;
        }

public:
        virtual void PrintResidual(const VectorHandler& Res, integer iIterCnt) const;
        virtual void PrintSolution(const VectorHandler& Sol, integer iIterCnt) const;

        virtual const std::string& GetDofDescription(int iDof) const;
        virtual const std::string& GetEqDescription(int iDof) const;
        virtual DofOrder::Order GetDofType(int iDof) const;
        virtual DofOrder::Order GetEqType(int iDof) const;

        SolverBase::StepIntegratorType GetStepIntegratorType(unsigned int iDof) const;
        doublereal dGetStepIntegratorCoef(unsigned int iDof) const;
};

// if bActive is true, the cast only succeeds when driven element is active
// otherwise it always succeeds
template <class T>
T*
DataManager::Cast(Elem *pEl, bool bActive)
{
        ASSERT(pEl != NULL);

        T *pT = dynamic_cast<T *>(pEl);

        if (pT == 0) {
                DrivenElem *pDE = dynamic_cast<DrivenElem *>(pEl);
                if (pDE == 0) {
                        silent_cerr("unable to cast "
                                << psElemNames[pEl->GetElemType()]
                                << "(" << pEl->GetLabel() << ") as \"" << mbdyn_demangle<T>() << "\" (not driven)" << std::endl);
                        throw DataManager::ErrGeneric(MBDYN_EXCEPT_ARGS);
                }

                if (bActive && !pDE->bIsActive()) {
                        pedantic_cerr("unable to cast "
                                << psElemNames[pEl->GetElemType()]
                                << "(" << pEl->GetLabel() << ") as \"" << mbdyn_demangle<T>() << "\""
                                " (driven but currently inactive)" << std::endl);
                        return 0;
                }

                pT = dynamic_cast<T *>(pDE->pGetElem());
                if (pT == 0) {
                        pedantic_cerr("unable to cast "
                                << psElemNames[pEl->GetElemType()]
                                << "(" << pEl->GetLabel() << ") as \"" << mbdyn_demangle<T>() << "\""
                                " (driven but cast failed)" << std::endl);
                }
        }

        return pT;
}

template <class Tbase, Node::Type type>
Tbase *
DataManager::pFindNode(unsigned int uNode) const
{
        /* verifica di esistenza del nodo */
        Node* pNode = pFindNode(type, uNode);
        if (pNode == 0) {
                silent_cerr("DataManager::pFindNode: " << psNodeNames[type] << "(" << uNode << ") not found" << std::endl);
                return 0;
        }

        Tbase *pNodeBase = dynamic_cast<Tbase *>(pNode);
        if (pNodeBase == 0) {
                silent_cerr("DataManager::pFindNode: unable to cast " << psNodeNames[type] << "(" << pNode->GetLabel() << ") "
                        "to \"" << mbdyn_demangle<Tbase>() << "\"" << std::endl);
                return 0;
        }

        return pNodeBase;
}

template <class Tder, class Tbase, Node::Type type>
Tder *
DataManager::pFindNode(unsigned int uNode) const
{
        Tbase *pNodeBase = pFindNode<Tbase, type>(uNode);
        if (pNodeBase == 0) {
                return 0;
        }

        Tder *pNodeDer = dynamic_cast<Tder *>(pNodeBase);
        if (pNodeDer == 0) {
                silent_cerr("DataManager::pFindNode: unable to cast " << psNodeNames[type] << "(" << pNodeBase->GetLabel() << ") "
                        "from \"" << mbdyn_demangle<Tbase>() << "\" "
                        "to \"" << mbdyn_demangle<Tder>() << "\"" << std::endl);
                return 0;
        }

        return pNodeDer;
}

template <class Tbase, Elem::Type type>
Tbase *
DataManager::pFindElem(unsigned int uElem) const
{
        /* verifica di esistenza dell'elemento */
        Elem* pElem = pFindElem(type, uElem);
        if (pElem == 0) {
                silent_cerr("DataManager::pFindElem: " << psElemNames[type] << "(" << uElem << ") not found" << std::endl);
                return 0;
        }

        Tbase *pElemBase = dynamic_cast<Tbase *>(pElem);
        if (pElemBase == 0) {
                silent_cerr("DataManager::pFindElem: unable to cast " << psElemNames[type] << "(" << pElem->GetLabel() << ") "
                        "to \"" << mbdyn_demangle<Tbase>() << "\"" << std::endl);
                return 0;
        }

        return pElemBase;
}

template <class Tder, class Tbase, Elem::Type type>
Tder *
DataManager::pFindElem(unsigned int uElem) const
{
        Tbase *pElemBase = pFindElem<Tbase, type>(uElem);
        if (pElemBase == 0) {
                return 0;
        }

        Tder *pElemDer = dynamic_cast<Tder *>(pElemBase);
        if (pElemDer == 0) {
                silent_cerr("DataManager::pFindElem: unable to cast " << psElemNames[type] << "(" << pElemBase->GetLabel() << ") "
                        "from \"" << mbdyn_demangle<Tbase>() << "\" "
                        "to \"" << mbdyn_demangle<Tder>() << "\"" << std::endl);
                return 0;
        }

        return pElemDer;
}

template <class Tbase, Node::Type type>
Tbase *
DataManager::ReadNode(MBDynParser& HP) const
{
        Node *pNode = ReadNode(HP, type);
        ASSERT(pNode != 0);

        Tbase *pNodeBase = dynamic_cast<Tbase *>(pNode);
        if (pNodeBase == 0) {
                silent_cerr("DataManager::ReadNode: unable to cast " << psNodeNames[type] << "(" << pNode->GetLabel() << ") "
                        "to \"" << mbdyn_demangle<Tbase>() << "\" at line " << HP.GetLineData() << std::endl);
                throw ErrGeneric(MBDYN_EXCEPT_ARGS);
        }

        return pNodeBase;
}

template <class Tder, class Tbase, Node::Type type>
Tder *
DataManager::ReadNode(MBDynParser& HP) const
{
        Tbase *pNodeBase = ReadNode<Tbase, type>(HP);
        ASSERT(pNodeBase != 0);

        Tder *pNodeDer = dynamic_cast<Tder *>(pNodeBase);
        if (pNodeDer == 0) {
                silent_cerr("DataManager::ReadNode: unable to cast " << psNodeNames[type] << "(" << pNodeBase->GetLabel() << ") "
                        "from \"" << mbdyn_demangle<Tbase>() << "\" "
                        "to \"" << mbdyn_demangle<Tder>() << "\" at line " << HP.GetLineData() << std::endl);
                throw ErrGeneric(MBDYN_EXCEPT_ARGS);
        }

        return pNodeDer;
}

template <class Tbase, Elem::Type type>
Tbase *
DataManager::ReadElem(MBDynParser& HP) const
{
        Elem *pElem = ReadElem(HP, type);
        ASSERT(pElem != 0);

        Tbase *pElemBase = dynamic_cast<Tbase *>(pElem);
        if (pElemBase == 0) {
                silent_cerr("DataManager::ReadElem: unable to cast " << psElemNames[type] << "(" << pElem->GetLabel() << ") "
                        "to \"" << mbdyn_demangle<Tbase>() << "\" at line " << HP.GetLineData() << std::endl);
                throw ErrGeneric(MBDYN_EXCEPT_ARGS);
        }

        return pElemBase;
}

template <class Tder, class Tbase, Elem::Type type>
Tder *
DataManager::ReadElem(MBDynParser& HP) const
{
        Tbase *pElemBase = ReadElem<Tbase, type>(HP);
        ASSERT(pElemBase != 0);

        Tder *pElemDer = dynamic_cast<Tder *>(pElemBase);
        if (pElemBase == 0) {
                silent_cerr("DataManager::ReadElem: unable to cast " << psElemNames[type] << "(" << pElemBase->GetLabel() << ") "
                        "from \"" << mbdyn_demangle<Tbase>() << "\" "
                        "to \"" << mbdyn_demangle<Tder>() << "\" at line " << HP.GetLineData() << std::endl);
                throw ErrGeneric(MBDYN_EXCEPT_ARGS);
        }

        return pElemDer;
}

template <class T>
flag
DataManager::fReadOutput(MBDynParser& HP, const T& t) const
{
        flag fDef = fGetDefaultOutputFlag(t);
        if (!HP.IsKeyWord("output")) {
                return fDef;
        }

        if (HP.IsKeyWord("no")) {
                return flag(0);
        }

        if (HP.IsKeyWord("yes")) {
                return flag(1);
        }

        if (HP.IsKeyWord("default")) {
                return fDef;
        }

        return HP.GetBool(fDef);
}

/* DataManager - end */


/* Usato per iterare sugli elementi che partecipano
 * all'assemblaggio iniziale dei vincoli */

/* InitialAssemblyIterator - begin */

class InitialAssemblyIterator {
private:
        const DataManager::ElemDataStructure (*pElemData)[Elem::LASTELEMTYPE];
        mutable Elem::Type m_FirstType;
        mutable DataManager::ElemContainerType::const_iterator m_CurrElem;
        mutable Elem::Type m_CurrType;

public:
        InitialAssemblyIterator(const DataManager::ElemDataStructure
                        (*pED)[Elem::LASTELEMTYPE]);
        InitialAssemblyElem* GetFirst(void) const;
        InitialAssemblyElem* GetNext(void) const;
};

/* InitialAssemblyIterator - end */

extern "C" int
datamanager_cleanup(void *);

extern ScalarDof
ReadScalarDof(const DataManager* pDM, MBDynParser& HP, bool bDof, bool bOrder);

extern OrientationDescription
ReadOrientationDescription(MBDynParser& HP);

extern OrientationDescription
ReadOptionalOrientationDescription(DataManager *pDM, MBDynParser& HP, OrientationDescription od = UNKNOWN_ORIENTATION_DESCRIPTION);

#endif /* DATAMAN_H */<|MERGE_RESOLUTION|>--- conflicted
+++ resolved
@@ -83,124 +83,123 @@
 /* DataManager - begin */
 
 class DataManager : public SolutionDataManager, public SolverDiagnostics,
-        public DataManagerErrors {
-
-protected:
-        void **ppCleanupData;
+	public DataManagerErrors {
+
+protected:
+	void **ppCleanupData;
 
 #ifdef USE_MULTITHREAD
-        /* from input file, or auto-detected */
-        unsigned int nThreads;
+	/* from input file, or auto-detected */
+	unsigned int nThreads;
 #endif /* USE_MULTITHREAD */
 
-        /* Handler vari */
-        MBDynParser& MBPar;	/* Received from Solver */
-        MathParser& MathPar;	/* Received from Solver */
-        Solver* pSolver;
-
-        /* loadable elements */
-        std::map<std::string, const LoadableCalls *> MapOfLoadableElemHandlers;
-
-        DriveHandler DrvHdl;
-        mutable OutputHandler OutHdl;
-
-        /* Puntatori ai vettori soluzione durante il passo */
-        mutable VectorHandler* pXCurr;
-        mutable VectorHandler* pXPrimeCurr;
-
-        /* used by inverse dynamics: */
-        mutable VectorHandler* pXPrimePrimeCurr;
-        mutable VectorHandler* pLambdaCurr;
-
-        /* Parametri usati durante l'assemblaggio iniziale */
-        bool bInitialJointAssemblyToBeDone;
-        bool bNotDeformableInitial;
-        bool bSkipInitialJointAssembly;
-        bool bOutputFrames;
-        bool bOutputAccels;
-        bool bOutputDriveCaller;
-        doublereal dInitialPositionStiffness;
-        doublereal dInitialVelocityStiffness;
-        bool bOmegaRotates;
-        doublereal dInitialAssemblyTol;
-        integer iMaxInitialIterations;
-        doublereal dEpsilon;
-        LinSol CurrSolver;
-
-        RigidBodyKinematics *pRBK;
-        bool bStaticModel;
-
-        // inverse dynamics
-        bool bInverseDynamics;
-        int iIDNodeTotNumDofs;
-        int iIDJointTotNumDofs;
+	/* Handler vari */
+	MBDynParser& MBPar;	/* Received from Solver */
+	MathParser& MathPar;	/* Received from Solver */
+	Solver* pSolver;
+
+	/* loadable elements */
+	std::map<std::string, const LoadableCalls *> MapOfLoadableElemHandlers;
+
+	DriveHandler DrvHdl;
+	mutable OutputHandler OutHdl;
+
+	/* Puntatori ai vettori soluzione durante il passo */
+	mutable VectorHandler* pXCurr;
+	mutable VectorHandler* pXPrimeCurr;
+
+	/* used by inverse dynamics: */
+	mutable VectorHandler* pXPrimePrimeCurr;
+	mutable VectorHandler* pLambdaCurr;
+
+	/* Parametri usati durante l'assemblaggio iniziale */
+	bool bInitialJointAssemblyToBeDone;
+	bool bNotDeformableInitial;
+	bool bSkipInitialJointAssembly;
+	bool bOutputFrames;
+	bool bOutputAccels;
+	bool bOutputDriveCaller;
+	doublereal dInitialPositionStiffness;
+	doublereal dInitialVelocityStiffness;
+	bool bOmegaRotates;
+	doublereal dInitialAssemblyTol;
+	integer iMaxInitialIterations;
+	doublereal dEpsilon;
+	LinSol CurrSolver;
+
+	RigidBodyKinematics *pRBK;
+	bool bStaticModel;
+
+	// inverse dynamics
+	bool bInverseDynamics;
+	int iIDNodeTotNumDofs;
+	int iIDJointTotNumDofs;
 
 #ifdef USE_RUNTIME_LOADING
-        bool moduleInitialized;
+	bool moduleInitialized;
 #endif // USE_RUNTIME_LOADING
 
-        enum PrintFlags {
-                PRINT_NONE		= 0x00U,
-
-                PRINT_DOF_STATS		= 0x01U,
-
-                PRINT_DOF_DESCRIPTION	= 0x02U,
-                PRINT_EQ_DESCRIPTION	= 0x04U,
-                PRINT_DESCRIPTION	= (PRINT_DOF_DESCRIPTION|PRINT_EQ_DESCRIPTION),
-
-                PRINT_NODE_CONNECTION	= 0x10U,
-                PRINT_EL_CONNECTION	= 0x20U,
-                PRINT_CONNECTION	= (PRINT_NODE_CONNECTION|PRINT_EL_CONNECTION),
-
-                PRINT_TO_FILE           = 0x1000U
-        };
-        unsigned uPrintFlags;
-        /* Parametri vari */
-        char* sSimulationTitle;
-
-public:
-        enum eRestart { NEVER, ATEND, ITERATIONS, TIME, TIMES };
-protected:
-        /* soft-restart stuff */
-        eRestart RestartEvery;
-        integer iRestartIterations;
-        doublereal dRestartTime;
-
-        doublereal *pdRestartTimes;
-        integer iNumRestartTimes;
-        mutable integer iCurrRestartTime;
-
-        mutable integer iCurrRestartIter;
-        mutable doublereal dLastRestartTime;
-
-        bool saveXSol;
-        char * solArrFileName;
-
-        /* raw output stuff */
-        DriveCaller *pOutputMeter;
-        mutable integer iOutputCount;
-
-protected:
-        DriveCaller *pFDJacMeter;
-
-public:
-        bool bFDJac(void) const;
-
-        /* specialized output stuff */
-public:
-        enum ResType {
-                RES_NONE	= 0x00,
-                RES_TEXT	= 0x01,
-                RES_NETCDF	= 0x02,
-        };
-
-        bool bOutput(ResType t) const;
-
-protected:
-        int ResMode;
+	enum PrintFlags {
+		PRINT_NONE		= 0x00U,
+
+		PRINT_DOF_STATS		= 0x01U,
+
+		PRINT_DOF_DESCRIPTION	= 0x02U,
+		PRINT_EQ_DESCRIPTION	= 0x04U,
+		PRINT_DESCRIPTION	= (PRINT_DOF_DESCRIPTION|PRINT_EQ_DESCRIPTION),
+
+		PRINT_NODE_CONNECTION	= 0x10U,
+		PRINT_EL_CONNECTION	= 0x20U,
+		PRINT_CONNECTION	= (PRINT_NODE_CONNECTION|PRINT_EL_CONNECTION),
+
+		PRINT_TO_FILE 		= 0x1000U
+	};
+	unsigned uPrintFlags;
+	/* Parametri vari */
+	char* sSimulationTitle;
+
+public:
+	enum eRestart { NEVER, ATEND, ITERATIONS, TIME, TIMES };
+protected:
+	/* soft-restart stuff */
+	eRestart RestartEvery;
+	integer iRestartIterations;
+	doublereal dRestartTime;
+
+	doublereal *pdRestartTimes;
+	integer iNumRestartTimes;
+	mutable integer iCurrRestartTime;
+
+	mutable integer iCurrRestartIter;
+	mutable doublereal dLastRestartTime;
+
+	bool saveXSol;
+	char * solArrFileName;
+
+	/* raw output stuff */
+	DriveCaller *pOutputMeter;
+	mutable integer iOutputCount;
+
+protected:
+	DriveCaller *pFDJacMeter;
+
+public:
+	bool bFDJac(void) const;
+
+	/* specialized output stuff */
+public:
+	enum ResType {
+		RES_NONE	= 0x00,
+		RES_TEXT	= 0x01,
+		RES_NETCDF	= 0x02,
+	};
+
+	bool bOutput(ResType t) const;
+
+protected:
+	int ResMode;
 
 #ifdef USE_NETCDF
-<<<<<<< HEAD
 	/* - - - - - - - - - - - - - - - - - - - - - - - - - - - - - - */
 	/* NetCDF stuff */
 	netCDF::NcFile::FileFormat NetCDF_Format;
@@ -226,187 +225,154 @@
 	size_t Var_Eig_dVL;
 
 	/* - - - - - - - - - - - - - - - - - - - - - - - - - - - - - - */
-=======
-        /* - - - - - - - - - - - - - - - - - - - - - - - - - - - - - - */
-        /* NetCDF stuff */
-        netCDF::NcFile::FileFormat NetCDF_Format;
-        bool bNetCDFsync;
-        bool bNetCDFnoText;
-        MBDynNcVar Var_Step;
-        MBDynNcVar Var_Time;
-        MBDynNcVar Var_TimeStep;
-
-        /* for eigenanalysis output */
-
-        MBDynNcDim m_Dim_Eig_iSize;
-        MBDynNcDim m_Dim_Eig_iComplex;
-
-        MBDynNcVar Var_Eig_lStep;
-        MBDynNcVar Var_Eig_dTime;
-        MBDynNcVar Var_Eig_dCoef;
-        MBDynNcVar Var_Eig_dAplus;
-        MBDynNcVar Var_Eig_dAminus;
-        MBDynNcVar Var_Eig_dAlpha;
-        MBDynNcVar Var_Eig_Idx;
-        MBDynNcVar Var_Eig_dVR;
-        MBDynNcVar Var_Eig_dVL;
-
-        /* - - - - - - - - - - - - - - - - - - - - - - - - - - - - - - */
->>>>>>> b48117cb
 #endif /* USE_NETCDF */
-        OrientationDescription od;
-
-protected:
-        /* chiamate dal costruttore per leggere i relativi articoli */
-        void ReadControl(MBDynParser& HP, const char* sInputFileName);
-        void ReadNodes(MBDynParser& HP);
-        void ReadDrivers(MBDynParser& HP);
-        void ReadElems(MBDynParser& HP);
-
-        template <class T> T* Cast(Elem *pEl, bool bActive = false);
-
-public:
-        template <class T>
-        flag fReadOutput(MBDynParser& HP, const T& t) const;
-        doublereal dReadScale(MBDynParser& HP, enum DofOwner::Type t) const;
-
-        bool bOutputAccelerations(void) const;
-        bool bOutputDriveCallers(void) const;
-        const doublereal& dGetInitialPositionStiffness(void) const;
-        const doublereal& dGetInitialVelocityStiffness(void) const;
-        bool bDoesOmegaRotate(void) const;
-
-        void IncElemCount(Elem::Type type);
-
-        /* additional CPU time, if any */
-        virtual clock_t GetCPUTime(void) const {
-                return 0;
-        };
-
-protected:
-        /* chiamate a funzioni di inizializzazione */
-        void InitialJointAssembly(void);
-
-        void DofOwnerSet(void);
-        void DofOwnerInit(void);
-
-        /* inverse dynamics: */
-        void IDDofOwnerSet(void);
-
-public:
-        /* costruttore - legge i dati e costruisce le relative strutture */
-        DataManager(MBDynParser& HP,
-                unsigned OF,
-                Solver* pS,
-                doublereal dInitialTime,
-                const char* sOutputFileName,
-                const char* sInputFileName,
-                bool bAbortAfterInput);
-
-        /* distruttore */
-        virtual ~DataManager(void);
-
-        int Cleanup(void);
-
-        /* helpers */
-        int ReadScalarAlgebraicNode(MBDynParser& HP, unsigned int uLabel,
-                        Node::Type type, doublereal& dX) const;
-        int ReadScalarDifferentialNode(MBDynParser& HP, unsigned int uLabel,
-                        Node::Type type, doublereal& dX, doublereal& dXP) const;
-        Node* ReadNode(MBDynParser& HP, Node::Type type) const;
-        Elem* ReadElem(MBDynParser& HP, Elem::Type type) const;
-
-        template <class Tbase, Node::Type type>
-        Tbase *ReadNode(MBDynParser& HP) const;
-        template <class Tder, class Tbase, Node::Type type>
-        Tder *ReadNode(MBDynParser& HP) const;
-        template <class Tbase, Elem::Type type>
-        Tbase *ReadElem(MBDynParser& HP) const;
-        template <class Tder, class Tbase, Elem::Type type>
-        Tder *ReadElem(MBDynParser& HP) const;
-
-        /* Funzioni usate dal metodo di integrazione */
-
-        /* Setta il valore della variabile tempo nella tabella dei simboli
-         * del DataManager e nel DriveHandler */
-        void SetTime(const doublereal& dTime, const doublereal& dTimeStep = -1.,
-                const integer& iStep = -1, bool bServePending = true);
-        doublereal dGetTime(void) const;
-
-        NamedValue *InsertSym(const char* const s, const Real& v,
-                        int redefine = 0);
-        NamedValue *InsertSym(const char* const s, const Int& v,
-                        int redefine = 0);
-
-        /* Collega il DataManager ed il DriveHandler ai vettori soluzione */
-        void LinkToSolution(VectorHandler& XCurr,
-                VectorHandler& XPrimeCurr);
-
-        /* inverse dynamics: */
-        void LinkToSolution(VectorHandler& XCurr,
-                VectorHandler& XPrimeCurr,
-                VectorHandler& XPrimePrimeCurr,
-                VectorHandler& LambdaCurr);
-
-        /* Restituisce l'ostream al file di output,
-         * usato dai vari metodi per scrivere il log del calcolo */
-        std::ostream& GetOutFile(void) const { return OutHdl.Output(); };
-        std::ostream& GetLogFile(void) const { return OutHdl.Log(); };
-
-        /* required for binary NetCDF output access */
-        const OutputHandler* pGetOutHdl(void) const { return &OutHdl; };
-
-        /* default orientation description */
-        void SetOrientationDescription(OrientationDescription);
-        OrientationDescription GetOrientationDescription(void) const;
-
-        /* default beam output */
-        void SetOutput(Elem::Type t, unsigned, OrientationDescription);
-        void GetOutput(Elem::Type t, unsigned&, OrientationDescription&) const;
-
-        /* Restituisce il DriveHandler */
-        const DriveHandler* pGetDrvHdl(void) const { return &DrvHdl; };
-        MathParser& GetMathParser(void) const { return MathPar; };
-        MBDynParser& GetMBDynParser(void) const { return MBPar; };
-        const Solver *GetSolver(void) const { return pSolver; };
+	OrientationDescription od;
+
+protected:
+	/* chiamate dal costruttore per leggere i relativi articoli */
+	void ReadControl(MBDynParser& HP, const char* sInputFileName);
+	void ReadNodes(MBDynParser& HP);
+	void ReadDrivers(MBDynParser& HP);
+	void ReadElems(MBDynParser& HP);
+
+	template <class T> T* Cast(Elem *pEl, bool bActive = false);
+
+public:
+	template <class T>
+	flag fReadOutput(MBDynParser& HP, const T& t) const;
+	doublereal dReadScale(MBDynParser& HP, enum DofOwner::Type t) const;
+
+	bool bOutputAccelerations(void) const;
+	bool bOutputDriveCallers(void) const;
+	const doublereal& dGetInitialPositionStiffness(void) const;
+	const doublereal& dGetInitialVelocityStiffness(void) const;
+	bool bDoesOmegaRotate(void) const;
+
+	void IncElemCount(Elem::Type type);
+
+	/* additional CPU time, if any */
+	virtual clock_t GetCPUTime(void) const {
+		return 0;
+	};
+
+protected:
+	/* chiamate a funzioni di inizializzazione */
+	void InitialJointAssembly(void);
+
+	void DofOwnerSet(void);
+	void DofOwnerInit(void);
+
+	/* inverse dynamics: */
+	void IDDofOwnerSet(void);
+
+public:
+	/* costruttore - legge i dati e costruisce le relative strutture */
+	DataManager(MBDynParser& HP,
+		unsigned OF,
+		Solver* pS,
+		doublereal dInitialTime,
+		const char* sOutputFileName,
+		const char* sInputFileName,
+		bool bAbortAfterInput);
+
+	/* distruttore */
+	virtual ~DataManager(void);
+
+	int Cleanup(void);
+
+	/* helpers */
+	int ReadScalarAlgebraicNode(MBDynParser& HP, unsigned int uLabel,
+			Node::Type type, doublereal& dX) const;
+	int ReadScalarDifferentialNode(MBDynParser& HP, unsigned int uLabel,
+			Node::Type type, doublereal& dX, doublereal& dXP) const;
+	Node* ReadNode(MBDynParser& HP, Node::Type type) const;
+	Elem* ReadElem(MBDynParser& HP, Elem::Type type) const;
+
+	template <class Tbase, Node::Type type>
+	Tbase *ReadNode(MBDynParser& HP) const;
+	template <class Tder, class Tbase, Node::Type type>
+	Tder *ReadNode(MBDynParser& HP) const;
+	template <class Tbase, Elem::Type type>
+	Tbase *ReadElem(MBDynParser& HP) const;
+	template <class Tder, class Tbase, Elem::Type type>
+	Tder *ReadElem(MBDynParser& HP) const;
+
+	/* Funzioni usate dal metodo di integrazione */
+
+	/* Setta il valore della variabile tempo nella tabella dei simboli
+	 * del DataManager e nel DriveHandler */
+	void SetTime(const doublereal& dTime, const doublereal& dTimeStep = -1.,
+		const integer& iStep = -1, bool bServePending = true);
+	doublereal dGetTime(void) const;
+
+	NamedValue *InsertSym(const char* const s, const Real& v,
+			int redefine = 0);
+	NamedValue *InsertSym(const char* const s, const Int& v,
+			int redefine = 0);
+
+	/* Collega il DataManager ed il DriveHandler ai vettori soluzione */
+	void LinkToSolution(VectorHandler& XCurr,
+		VectorHandler& XPrimeCurr);
+
+	/* inverse dynamics: */
+	void LinkToSolution(VectorHandler& XCurr,
+		VectorHandler& XPrimeCurr,
+		VectorHandler& XPrimePrimeCurr,
+		VectorHandler& LambdaCurr);
+
+	/* Restituisce l'ostream al file di output,
+	 * usato dai vari metodi per scrivere il log del calcolo */
+	std::ostream& GetOutFile(void) const { return OutHdl.Output(); };
+	std::ostream& GetLogFile(void) const { return OutHdl.Log(); };
+
+	/* required for binary NetCDF output access */
+	const OutputHandler* pGetOutHdl(void) const { return &OutHdl; };
+
+	/* default orientation description */
+	void SetOrientationDescription(OrientationDescription);
+	OrientationDescription GetOrientationDescription(void) const;
+
+	/* default beam output */
+	void SetOutput(Elem::Type t, unsigned, OrientationDescription);
+	void GetOutput(Elem::Type t, unsigned&, OrientationDescription&) const;
+
+	/* Restituisce il DriveHandler */
+	const DriveHandler* pGetDrvHdl(void) const { return &DrvHdl; };
+	MathParser& GetMathParser(void) const { return MathPar; };
+	MBDynParser& GetMBDynParser(void) const { return MBPar; };
+	const Solver *GetSolver(void) const { return pSolver; };
         NonlinearSolver* pGetNonlinearSolver() const;
-        bool PushCurrData(const std::string& name, const TypedValue& value);
-        bool PopCurrData(const std::string& name);
-
-        /* Assembla lo jacobiano */
-        virtual void AssJac(MatrixHandler& JacHdl, doublereal dCoef);
+	bool PushCurrData(const std::string& name, const TypedValue& value);
+	bool PopCurrData(const std::string& name);
+
+	/* Assembla lo jacobiano */
+	virtual void AssJac(MatrixHandler& JacHdl, doublereal dCoef);
 
 #ifdef USE_SPARSE_AUTODIFF
         virtual void AssJac(VectorHandler& JacY, const VectorHandler& Y, doublereal dCoef);
 #endif
                 
-        /* Assembla le matrici per gli autovalori */
-        virtual void AssMats(MatrixHandler& A_Hdl, MatrixHandler& B_Hdl);
-
-        /* Assembla il residuo */
-        virtual void AssRes(VectorHandler &ResHdl, doublereal dCoef, VectorHandler*const pAbsResHdl = 0);
-
-<<<<<<< HEAD
+	/* Assembla le matrici per gli autovalori */
+	virtual void AssMats(MatrixHandler& A_Hdl, MatrixHandler& B_Hdl);
+
+	/* Assembla il residuo */
+	virtual void AssRes(VectorHandler &ResHdl, doublereal dCoef, VectorHandler*const pAbsResHdl = 0);
+
 	/* sets the dimesnions of the equation components */
 	virtual void SetElemDimensionIndices(std::map<MBUnits::Dimensions, std::set<integer>>* pDimMap);
 	virtual void SetNodeDimensionIndices(std::map<MBUnits::Dimensions, std::set<integer>>* pDimMap);
-=======
-        /* sets the dimesnions of the equation components */
-        virtual void SetElemDimensionIndices(std::map<OutputHandler::Dimensions, std::set<integer>>* pDimMap);
-        virtual void SetNodeDimensionIndices(std::map<OutputHandler::Dimensions, std::set<integer>>* pDimMap);
->>>>>>> b48117cb
-
-        // inverse dynamics
-        /* Constraints residual, switch iOrder*/
-        virtual void AssConstrRes(VectorHandler& ResHdl,
-                InverseDynamics::Order iOrder);
-
-        /* Elem residual, equilibrium with no constraints */
-        virtual void AssRes(VectorHandler& ResHdl);
-
-        /* Constraint Jacobian matrix*/
-        virtual void AssConstrJac(MatrixHandler& JacHdl);
-        // end of inverse dynamics
+
+	// inverse dynamics
+	/* Constraints residual, switch iOrder*/
+	virtual void AssConstrRes(VectorHandler& ResHdl,
+		InverseDynamics::Order iOrder);
+
+	/* Elem residual, equilibrium with no constraints */
+	virtual void AssRes(VectorHandler& ResHdl);
+
+	/* Constraint Jacobian matrix*/
+	virtual void AssConstrJac(MatrixHandler& JacHdl);
+	// end of inverse dynamics
 
 protected:
 #if defined(USE_AUTODIFF) || defined(USE_SPARSE_AUTODIFF)
@@ -415,18 +381,18 @@
 #ifdef USE_SPARSE_AUTODIFF
         void NodesUpdateJac(const VectorHandler& Y, doublereal dCoef, VecIter<Node *>& Iter);
 #endif
-        /* specialized functions, called by above general helpers */
-        virtual void AssJac(MatrixHandler& JacHdl, doublereal dCoef,
-                        VecIter<Elem *> &Iter,
-                        VariableSubMatrixHandler& WorkMat);
-        virtual void AssMats(MatrixHandler& A_Hdl, MatrixHandler& B_Hdl,
-                        VecIter<Elem *> &Iter,
-                        VariableSubMatrixHandler& WorkMatA,
-                        VariableSubMatrixHandler& WorkMatB);
-        virtual void AssRes(VectorHandler &ResHdl, doublereal dCoef,
-                        VecIter<Elem *> &Iter,
-                        SubVectorHandler& WorkVec,
-                        VectorHandler*const pAbsResHdl = 0);
+	/* specialized functions, called by above general helpers */
+	virtual void AssJac(MatrixHandler& JacHdl, doublereal dCoef,
+			VecIter<Elem *> &Iter,
+			VariableSubMatrixHandler& WorkMat);
+	virtual void AssMats(MatrixHandler& A_Hdl, MatrixHandler& B_Hdl,
+			VecIter<Elem *> &Iter,
+			VariableSubMatrixHandler& WorkMatA,
+			VariableSubMatrixHandler& WorkMatB);
+	virtual void AssRes(VectorHandler &ResHdl, doublereal dCoef,
+			VecIter<Elem *> &Iter,
+			SubVectorHandler& WorkVec,
+			VectorHandler*const pAbsResHdl = 0);
 
 #ifdef USE_SPARSE_AUTODIFF
         virtual void AssJac(VectorHandler& JacY,
@@ -435,39 +401,38 @@
                             VecIter<Elem *> &Iter,
                             VariableSubMatrixHandler& WorkMat);
 #endif
-        // inverse dynamics
-        void AssConstrJac(MatrixHandler& JacHdl,
-                VecIter<Elem *> &Iter,
-                VariableSubMatrixHandler& WorkMat);
-
-        void AssConstrRes(VectorHandler& ResHdl,
-                VecIter<Elem *> &Iter,
-                SubVectorHandler& WorkVec,
-                InverseDynamics::Order iOrder);
-
-        void AssRes(VectorHandler& ResHdl,
-                VecIter<Elem *> &Iter,
-                SubVectorHandler& WorkVec);
-        // end of inverse dynamics
-
-protected:
-        typedef std::vector<Converged::State> Converged_t;
-        mutable Converged_t m_IsConverged;
-
-public:
-        // returns an idx to a newly created slot for convergence
-        unsigned ConvergedRegister(void);
-        // set the value of a slot; elements that register
-        // using ConvergedRegister() should set to false
-        // at first iteration, and set to true when convergence
-        // is allowed
-        void ConvergedSet(unsigned idx, Converged::State s);
-        // returns true only if all slots are true
-        bool IsConverged(void) const;
-        bool EndOfSimulation(void) const;
-
-public:
-<<<<<<< HEAD
+	// inverse dynamics
+	void AssConstrJac(MatrixHandler& JacHdl,
+		VecIter<Elem *> &Iter,
+		VariableSubMatrixHandler& WorkMat);
+
+	void AssConstrRes(VectorHandler& ResHdl,
+		VecIter<Elem *> &Iter,
+		SubVectorHandler& WorkVec,
+		InverseDynamics::Order iOrder);
+
+	void AssRes(VectorHandler& ResHdl,
+		VecIter<Elem *> &Iter,
+		SubVectorHandler& WorkVec);
+	// end of inverse dynamics
+
+protected:
+	typedef std::vector<Converged::State> Converged_t;
+	mutable Converged_t m_IsConverged;
+
+public:
+	// returns an idx to a newly created slot for convergence
+	unsigned ConvergedRegister(void);
+	// set the value of a slot; elements that register
+	// using ConvergedRegister() should set to false
+	// at first iteration, and set to true when convergence
+	// is allowed
+	void ConvergedSet(unsigned idx, Converged::State s);
+	// returns true only if all slots are true
+	bool IsConverged(void) const;
+	bool EndOfSimulation(void) const;
+
+public:
 	virtual void OutputPrepare(void);
 	virtual void OutputEigPrepare(const integer iNumAnalyses,
 			const integer iSize,
@@ -554,246 +519,159 @@
 	};
 
 	/* socket select stuff */
-=======
-        virtual void OutputPrepare(void);
-        virtual void OutputEigPrepare(const integer iNumAnalyses,
-                        const integer iSize);
-
-        /* stampa i risultati */
-        virtual bool
-        Output(long lStep, const doublereal& dTime,
-                const doublereal& dTimeStep, bool force = false) const;
-        virtual void
-        Output(const VectorHandler& X, const VectorHandler& XP) const;
-
-        void OutputOpen(const OutputHandler::OutFiles out);
-
-        /* Eigenanalysis output */
-        void OutputEigOpen(const std::string& postfix);
-        void
-        OutputEigParams(const doublereal& dTime,
-                        const doublereal& dCoef,
-                        const unsigned uCurrEigSol,
-                        const int iResultsPrecision);
-        void
-        OutputEigFullMatrices(const MatrixHandler* pmMatA,
-                        const MatrixHandler* pmMatB,
-                        const unsigned uCurrEigSol,
-                        const int iMatrixPrecision);
-        void
-        OutputEigSparseMatrices(const MatrixHandler* pmMatA,
-                        const MatrixHandler* pmMatB,
-                        const unsigned uCurrEigSol,
-                        const int iMatrixPrecision);
-
-        void
-        OutputEigNaiveMatrices(const MatrixHandler* pmMatA,
-                        const MatrixHandler* pmMatB,
-                        const unsigned uCurrEigSol,
-                        const int iMatrixPrecision);
-        void
-        OutputEigenvectors(const VectorHandler *pBeta,
-                        const VectorHandler& R, const VectorHandler& I,
-                        const doublereal& dShiftR,
-                        const MatrixHandler *pVL, const MatrixHandler& VR,
-                        const std::vector<bool>& vOut,
-                        const unsigned uCurrEigSol,
-                        const int iResultsPrecision);
-
-        void OutputEigGeometry(const unsigned uCurrSol,
-                        const int iResultsPrecision);
-        bool OutputEigClose(void);
-
-        /* Prepara la soluzione con i valori iniziali */
-        void SetValue(VectorHandler& X, VectorHandler& XP);
-
-        /* Funzioni di aggiornamento dati durante la simulazione */
-        virtual void MakeRestart(void);
-        virtual void DerivativesUpdate(void) const;
-        virtual void BeforePredict(VectorHandler& X, VectorHandler& XP,
-                        VectorHandler& XPrev, VectorHandler& XPPrev) const;
-        virtual void AfterPredict(void) const;
-        virtual void Update(void) const;
-        virtual void AfterConvergence(void) const;
-
-        /* Inverse Dynamics: */
-        virtual void Update(InverseDynamics::Order iOrder) const;
-        virtual void IDAfterConvergence(void) const;
-        virtual void IDSetTest(NonlinearSolverTestRange *pResTest, NonlinearSolverTestRange *pSolTest, bool bFullResTest);
-
-        void bSetStaticModel(bool b) {
-                bStaticModel = b;
-        };
-        bool bIsStaticModel(void) const {
-                return bStaticModel;
-        };
-        const RigidBodyKinematics *pGetRBK(void) const {
-                return pRBK;
-        };
-
-        /* Inverse Dynamics: */
-        void bSetInverseDynamics(bool b) {
-                bInverseDynamics = b;
-        };
-        bool bIsInverseDynamics(void) const {
-                return bInverseDynamics;
-        };
-
-        /* socket select stuff */
->>>>>>> b48117cb
 #ifdef USE_SOCKET
-protected:
-        std::map<int, UseSocket *> SocketUsers;
-        time_t SocketUsersTimeout;
-
-        void WaitSocketUsers(void);
-        void DeleteSocketUsers(void);
-
-public:
-        void RegisterSocketUser(UseSocket *pUS);
+protected:     
+	std::map<int, UseSocket *> SocketUsers;
+	time_t SocketUsersTimeout;
+
+	void WaitSocketUsers(void);
+	void DeleteSocketUsers(void);
+
+public:
+	void RegisterSocketUser(UseSocket *pUS);
 #endif // USE_SOCKET
 
-        /* da ElemManager */
-        friend class InitialAssemblyIterator;
-
-        enum ModuleInsertMode {
-                MIM_FAIL,
-                MIM_REPLACE,
-                MIM_IGNORE
-        };
-
-        /* loadable elements */
-        const LoadableCalls *GetLoadableElemModule(std::string) const;
-        void SetLoadableElemModule(std::string, const LoadableCalls *,
-                        ModuleInsertMode = MIM_FAIL);
-
-public:
-        /* FIXME: will be eliminated */
-        enum DerivationTable {
-                ELEM			= 0x0U,  // pleonastico
-                DOFOWNER		= 0x1U,
-                GRAVITYOWNER		= 0x2U,
-                AIRPROPOWNER		= 0x4U,
-                INITIALASSEMBLY		= 0x8U
-        };
-        /* end of FIXME: will be eliminated */
-
-        enum DataFlags {
-                NONE			= 0x00U,
-                ISUNIQUE		= 0x01U,
-                TOBEUSEDINASSEMBLY	= 0x02U,
-                GENERATESINERTIAFORCES	= 0x04U,
-                USESAIRPROPERTIES	= 0x08U,
-                DEFAULTOUT		= 0x10U
-        };
-
-        /* element read functional object prototype */
-        struct ElemRead {
-                virtual ~ElemRead( void ) { NO_OP; };
-                virtual Elem *
-                Read(const DataManager *pDM, MBDynParser& HP,
-                        unsigned int uLabel, int CurrType) const = 0;
-        };
-
-        typedef std::map<std::string, DataManager::ElemRead *, ltstrcase> ElemReadType;
-        typedef std::pair<unsigned, Elem*> KeyElemPair;
-        typedef std::list<KeyElemPair> ElemContainerType;
-        typedef std::map<unsigned, ElemContainerType::iterator> ElemMapToListType;
-
-protected:
-
-        /* struttura dei dati fondamentali degli elementi */
-        struct ElemDataStructure {
-                unsigned int iExpectedNum;	// numero di elementi del tipo
-                const char *Desc;
-                const char *ShortDesc;
-
-                DofOwner::Type DofOwnerType;	// Tipo di DofOwner
-                unsigned int iDerivation;	// Tabella delle derivazioni
-
-                OutputHandler::OutFiles OutFile;	// Tipo di file in output
-
-                unsigned uFlags;		// flags
-
-                unsigned uOutputFlags;
-                OrientationDescription od;
-
-
-                /* helpers */
-                void IsUnique(bool b) { if (b) { uFlags |= ISUNIQUE; } else { uFlags &= ~ISUNIQUE; } };
-                void ToBeUsedInAssembly(bool b) { if (b) { uFlags |= TOBEUSEDINASSEMBLY; } else { uFlags &= ~TOBEUSEDINASSEMBLY; } };
-                void GeneratesInertiaForces(bool b) { if (b) { uFlags |= GENERATESINERTIAFORCES; } else { uFlags &= ~GENERATESINERTIAFORCES; } };
-                void UsesAirProperties(bool b) { if (b) { uFlags |= USESAIRPROPERTIES; } else { uFlags &= ~USESAIRPROPERTIES; } };
-                void DefaultOut(bool b) { if (b) { uFlags |= DEFAULTOUT; } else { uFlags &= ~DEFAULTOUT; } };
-
-                bool bIsUnique(void) const { return (uFlags & ISUNIQUE) == ISUNIQUE; };
-                bool bToBeUsedInAssembly(void) const { return (uFlags & TOBEUSEDINASSEMBLY) == TOBEUSEDINASSEMBLY; };
-                bool bGeneratesInertiaForces(void) const { return (uFlags & GENERATESINERTIAFORCES) == GENERATESINERTIAFORCES; };
-                bool bUsesAirProperties(void) const { return (uFlags & USESAIRPROPERTIES) == USESAIRPROPERTIES; };
-                bool bDefaultOut(void) const { return (uFlags & DEFAULTOUT) == DEFAULTOUT; };
-
-                /* element read map */
-                ElemReadType ElemRead;
-                ElemContainerType ElemContainer;
-                ElemMapToListType ElemMapToList;
-        } ElemData[Elem::LASTELEMTYPE];
-
-        Elem ** InsertElem(ElemDataStructure& eldata, unsigned int uLabel, Elem * pE) {
-                eldata.ElemContainer.push_back(ElemContainerType::value_type(uLabel, pE));
-                eldata.ElemMapToList[uLabel] = --eldata.ElemContainer.end();
-                return &eldata.ElemContainer.back().second;
-        };
+	/* da ElemManager */
+	friend class InitialAssemblyIterator;
+
+	enum ModuleInsertMode {
+		MIM_FAIL,
+		MIM_REPLACE,
+		MIM_IGNORE
+	};
+
+	/* loadable elements */
+	const LoadableCalls *GetLoadableElemModule(std::string) const;
+	void SetLoadableElemModule(std::string, const LoadableCalls *,
+			ModuleInsertMode = MIM_FAIL);
+
+public:
+	/* FIXME: will be eliminated */
+	enum DerivationTable {
+		ELEM			= 0x0U,  // pleonastico
+		DOFOWNER		= 0x1U,
+		GRAVITYOWNER		= 0x2U,
+		AIRPROPOWNER		= 0x4U,
+		INITIALASSEMBLY		= 0x8U
+	};
+	/* end of FIXME: will be eliminated */
+
+	enum DataFlags {
+		NONE			= 0x00U,
+		ISUNIQUE		= 0x01U,
+		TOBEUSEDINASSEMBLY	= 0x02U,
+		GENERATESINERTIAFORCES	= 0x04U,
+		USESAIRPROPERTIES	= 0x08U,
+		DEFAULTOUT		= 0x10U
+	};
+
+	/* element read functional object prototype */
+	struct ElemRead {
+		virtual ~ElemRead( void ) { NO_OP; };
+		virtual Elem *
+		Read(const DataManager *pDM, MBDynParser& HP,
+			unsigned int uLabel, int CurrType) const = 0;
+	};
+
+	typedef std::map<std::string, DataManager::ElemRead *, ltstrcase> ElemReadType;
+	typedef std::pair<unsigned, Elem*> KeyElemPair;
+	typedef std::list<KeyElemPair> ElemContainerType;
+	typedef std::map<unsigned, ElemContainerType::iterator> ElemMapToListType;
+
+protected:
+
+	/* struttura dei dati fondamentali degli elementi */
+	struct ElemDataStructure {
+		unsigned int iExpectedNum;	// numero di elementi del tipo
+		const char *Desc;
+		const char *ShortDesc;
+
+		DofOwner::Type DofOwnerType;	// Tipo di DofOwner
+		unsigned int iDerivation;	// Tabella delle derivazioni
+
+		OutputHandler::OutFiles OutFile;	// Tipo di file in output
+
+		unsigned uFlags;		// flags
+
+		unsigned uOutputFlags;
+		OrientationDescription od;
+
+
+		/* helpers */
+		void IsUnique(bool b) { if (b) { uFlags |= ISUNIQUE; } else { uFlags &= ~ISUNIQUE; } };
+		void ToBeUsedInAssembly(bool b) { if (b) { uFlags |= TOBEUSEDINASSEMBLY; } else { uFlags &= ~TOBEUSEDINASSEMBLY; } };
+		void GeneratesInertiaForces(bool b) { if (b) { uFlags |= GENERATESINERTIAFORCES; } else { uFlags &= ~GENERATESINERTIAFORCES; } };
+		void UsesAirProperties(bool b) { if (b) { uFlags |= USESAIRPROPERTIES; } else { uFlags &= ~USESAIRPROPERTIES; } };
+		void DefaultOut(bool b) { if (b) { uFlags |= DEFAULTOUT; } else { uFlags &= ~DEFAULTOUT; } };
+
+		bool bIsUnique(void) const { return (uFlags & ISUNIQUE) == ISUNIQUE; };
+		bool bToBeUsedInAssembly(void) const { return (uFlags & TOBEUSEDINASSEMBLY) == TOBEUSEDINASSEMBLY; };
+		bool bGeneratesInertiaForces(void) const { return (uFlags & GENERATESINERTIAFORCES) == GENERATESINERTIAFORCES; };
+		bool bUsesAirProperties(void) const { return (uFlags & USESAIRPROPERTIES) == USESAIRPROPERTIES; };
+		bool bDefaultOut(void) const { return (uFlags & DEFAULTOUT) == DEFAULTOUT; };
+
+		/* element read map */
+		ElemReadType ElemRead;
+		ElemContainerType ElemContainer;
+		ElemMapToListType ElemMapToList;
+	} ElemData[Elem::LASTELEMTYPE];
+
+	Elem ** InsertElem(ElemDataStructure& eldata, unsigned int uLabel, Elem * pE) {
+		eldata.ElemContainer.push_back(ElemContainerType::value_type(uLabel, pE));
+		eldata.ElemMapToList[uLabel] = --eldata.ElemContainer.end();
+		return &eldata.ElemContainer.back().second;
+	};
 
 #if 0
-        /* element type map; will replace ElemData */
-        typedef std::map<std::string, ElemDataStructure *, ltstrcase> ElemDataMapType;
-        ElemDataMapType ElemDataMap;
+	/* element type map; will replace ElemData */
+	typedef std::map<std::string, ElemDataStructure *, ltstrcase> ElemDataMapType;
+	ElemDataMapType ElemDataMap;
 #endif
 
-        /* array of elements */
-        typedef std::vector<Elem *> ElemVecType;
-        ElemVecType Elems;
-
-        /* NOTE: will be removed? */
+	/* array of elements */
+	typedef std::vector<Elem *> ElemVecType;
+	ElemVecType Elems;
+
+	/* NOTE: will be removed? */
 #if defined(USE_AUTODIFF) || defined(USE_SPARSE_AUTODIFF)
         mutable VecIter<Node *> NodeIter;
 #endif
-        mutable VecIter<Elem *> ElemIter;
-        /* end of NOTE: will be removed? */
-
-        /* struttura dei drivers */
-        struct {
-                Drive** ppFirstDrive;
-                unsigned int iNum;
-        } DriveData[Drive::LASTDRIVETYPE];
-
-        Drive** ppDrive;         /* puntatore ai drivers */
-        unsigned int iTotDrive;  /* numero totale dei drivers */
-
-        /* dati di lavoro */
-        integer iMaxWorkNumRowsRes;	// the maximum number of rows of the residual subvector
-        integer iMaxWorkNumRowsJac; // the maximum number of rows in a full Jacobian submatrix
-        integer iMaxWorkNumColsJac;	// the maximum number of columns in a full Jacobian submatrix
-        integer iMaxWorkNumItemsJac; // the maximum number of items in a sparse Jacobian submatrix
-
-        VariableSubMatrixHandler *pWorkMatA;  /* SubMatrix di lavoro */
-        VariableSubMatrixHandler *pWorkMatB;
-        VariableSubMatrixHandler *pWorkMat;
-        MySubVectorHandler *pWorkVec;
-
-        /* ricerca elementi */
-        Elem* pFindElem(Elem::Type Typ, unsigned int uElem,
-                        unsigned int iDeriv) const;
-        Elem* pChooseElem(Elem* p, unsigned int iDeriv) const;
-
-        Elem** ppFindElem(Elem::Type Typ, unsigned int uElem) const;
-
-        flag fGetDefaultOutputFlag(const Elem::Type& t) const;
-
-        Elem** ReadOneElem(MBDynParser& HP,
-                        unsigned int uLabel,
-                        const std::string& sName,
-                        int CurrType);
+	mutable VecIter<Elem *> ElemIter;
+	/* end of NOTE: will be removed? */
+
+	/* struttura dei drivers */
+	struct {
+		Drive** ppFirstDrive;
+		unsigned int iNum;
+	} DriveData[Drive::LASTDRIVETYPE];
+
+	Drive** ppDrive;         /* puntatore ai drivers */
+	unsigned int iTotDrive;  /* numero totale dei drivers */
+
+	/* dati di lavoro */
+	integer iMaxWorkNumRowsRes;	// the maximum number of rows of the residual subvector
+	integer iMaxWorkNumRowsJac; // the maximum number of rows in a full Jacobian submatrix
+	integer iMaxWorkNumColsJac;	// the maximum number of columns in a full Jacobian submatrix
+	integer iMaxWorkNumItemsJac; // the maximum number of items in a sparse Jacobian submatrix
+
+	VariableSubMatrixHandler *pWorkMatA;  /* SubMatrix di lavoro */
+	VariableSubMatrixHandler *pWorkMatB;
+	VariableSubMatrixHandler *pWorkMat;
+	MySubVectorHandler *pWorkVec;
+
+	/* ricerca elementi */
+	Elem* pFindElem(Elem::Type Typ, unsigned int uElem,
+			unsigned int iDeriv) const;
+	Elem* pChooseElem(Elem* p, unsigned int iDeriv) const;
+
+	Elem** ppFindElem(Elem::Type Typ, unsigned int uElem) const;
+
+	flag fGetDefaultOutputFlag(const Elem::Type& t) const;
+
+	Elem** ReadOneElem(MBDynParser& HP,
+			unsigned int uLabel,
+			const std::string& sName,
+			int CurrType);
 
 #ifdef USE_NETCDF
         void
@@ -801,220 +679,220 @@
                                 const MatrixHandler& mh);
 #endif
 public:
-        /* ricerca drives */
-        Drive* pFindDrive(Drive::Type Typ, unsigned int uL) const;
-
-        /* ricerca elementi*/
-        Elem* pFindElem(Elem::Type Typ, unsigned int uElem = unsigned(-1)) const;
-
-        template <class Tbase, Elem::Type type>
-        Tbase *pFindElem(unsigned int uElem = unsigned(-1)) const;
-        template <class Tder, class Tbase, Elem::Type type>
-        Tder *pFindElem(unsigned int uElem = unsigned(-1)) const;
-
-        const DataManager::ElemDataStructure& GetElemDataStructure(Elem::Type Typ) const { return ElemData[Typ]; };
-
-        /* buffer per accesso a input/output speciali */
-        std::vector<doublereal>& GetBufIn(unsigned uL);
-        const std::vector<doublereal>& GetBufOut(unsigned uL) const;
-
-        /* low-level variant (use at own risk) */
-        doublereal * GetBufInRaw(unsigned uL);
-        void SetBufInRaw(unsigned uL, integer n, const doublereal *p);
-        const doublereal * GetBufOutRaw(unsigned uL) const;
-        void SetBufOutRaw(unsigned uL, integer n, const doublereal *p);
-
-        /* pseudocostruttore */
-        void ElemManager(void);
-        void ElemManagerDestructor(void);
-
-        /* Funzioni di inizializzazione */
-
-        /* Inizializzatore */
-        void ElemDataInit(void);
-
-        /* Preassemblaggio */
-        void ElemAssInit(void);
-
-        /* Funzioni di routine */
-
-        /* Scrive i risultati */
-        void ElemOutputPrepare(OutputHandler& OH);
-        void ElemOutput(OutputHandler& OH) const;
-        void ElemOutput(OutputHandler& OH,
-                        const VectorHandler& X, const VectorHandler& XP) const;
-        void DriveOutput(OutputHandler& OH) const;
-        void DriveTrace(OutputHandler& OH) const;
-        DataManager::ElemContainerType::const_iterator begin(Elem::Type t) const;
-        DataManager::ElemContainerType::const_iterator end(Elem::Type t) const;
-
-        /* da NodeManager */
-public:
-        /* element read functional object prototype */
-        struct NodeRead {
-                virtual ~NodeRead(void) { NO_OP; };
-                virtual Elem *
-                Read(const DataManager *pDM, MBDynParser& HP,
-                        unsigned int uLabel, int CurrType) const = 0;
-        };
-
-        typedef std::map<std::string, DataManager::NodeRead *, ltstrcase> NodeReadType;
-        typedef std::pair<unsigned, Node*> KeyNodePair;
-        typedef std::list<KeyNodePair> NodeContainerType;
-        typedef std::map<unsigned, NodeContainerType::iterator> NodeMapToListType;
-
-protected:
-
-        /* struttura dei dati dei nodi. Per ogni tipo:
-         * puntatore al puntatore al primo dato, numero degli item per tipo */
-        struct NodeDataStructure {
-                unsigned int iExpectedNum;	// numero di nodi del tipo
-                unsigned uFlags;		// flags
-                const char *Desc;
-                const char *ShortDesc;
-
-                /* helpers */
-                void DefaultOut(bool b) { if (b) { uFlags |= DEFAULTOUT; } else { uFlags &= ~DEFAULTOUT; } };
-
-                bool bDefaultOut(void) const { return (uFlags & DEFAULTOUT) == DEFAULTOUT; };
-
-                OutputHandler::OutFiles OutFile; /* Tipo di file in output */
-
-                /* element read map */
-                NodeReadType NodeRead;
-                NodeContainerType NodeContainer;
-                NodeMapToListType NodeMapToList;
-        } NodeData[Node::LASTNODETYPE];
-
-        Node ** InsertNode(NodeDataStructure& nodedata, unsigned int uLabel, Node * pN) {
-                nodedata.NodeContainer.push_back(NodeContainerType::value_type(uLabel, pN));
-                nodedata.NodeMapToList[uLabel] = --nodedata.NodeContainer.end();
-                return &nodedata.NodeContainer.back().second;
-        };
-
-        /* array of nodes */
-        typedef std::vector<Node *> NodeVecType;
-        NodeVecType Nodes;
-
-        /* dati dei nodi: numero totale e puntatore all'array dei dati
-         * (ogni nodo ha il suo formato caratteristico, comunque derivato
-         * dalla classe Node) */
-        unsigned int iTotNodes;
-
-public:
-        Node** ppFindNode(Node::Type Typ, unsigned int uNode) const;
-        /* ricerca di nodi */
-        Node* pFindNode(Node::Type Typ, unsigned int uNode) const;
-
-        template <class Tbase, Node::Type type>
-        Tbase *pFindNode(unsigned int uNode) const;
-        template <class Tder, class Tbase, Node::Type type>
-        Tder *pFindNode(unsigned int uNode) const;
-
-protected:
-        flag fGetDefaultOutputFlag(const Node::Type& t) const;
-
-public:
-        /* Pseudocostruttore */
-        void NodeManager(void);
-        void NodeManagerDestructor(void);
-
-        /* inizializza le matrici ed alloca memoria */
-        void NodeDataInit(void);
-
-        DataManager::NodeContainerType::const_iterator begin(Node::Type t) const;
-        DataManager::NodeContainerType::const_iterator end(Node::Type t) const;
-
-        /* scrive i dati dei nodi */
-        void NodeOutputPrepare(OutputHandler& OH);
-        void NodeOutput(OutputHandler& OH) const;
-        void NodeOutput(OutputHandler& OH,
-                        const VectorHandler& X, const VectorHandler& XP) const;
-
-        /* da DofManager */
-protected:
-
-        /* struttura dei dati generali dei dof: numero totale per tipo,
-         * dimensione caratteristica (se esiste), puntatore al primo del tipo */
-        struct {
-                DofOwner* pFirstDofOwner;     /* punt. al 1o di ogni tipo */
-                integer iNum;                 /* n. DofOwners per ogni tipo */
-                integer iSize;                /* n. Dof (se fisso, es. nodi) */
-                doublereal dDefScale;
-        } DofData[DofOwner::LASTDOFTYPE];
-
-        /* struttura dei dati dei dof di ogni ente possessore:
-         * totale dei possessori; per ognuno: indice del primo dof,
-         * numero di dof posseduti */
-        integer iTotDofOwners;           /* numero totale di DofOwners */
-        std::vector<DofOwner> DofOwners; /* DofOwner container */
-
-public:
-        /* struttura dei dati di ogni singolo dof: totale dei dof; per ognuno:
-         * indice e tipo (algebrico o differenziale) */
-        typedef std::vector<Dof> DofVecType;
-        typedef DofVecType::const_iterator DofIterator_const;
-        typedef DofVecType::iterator DofIterator;
-
-        /* Restituisce il puntatore alla struttura dei dof */
-        const DofVecType& GetDofs(void) const { return Dofs; };
-
-        /* Restituisce il numero di dof per la costruzione delle matrici ecc. */
-        integer iGetNumDofs(void) const { return iTotDofs; };
-
-protected:
-        integer iTotDofs;                /* numero totale di Dof */
-        DofVecType Dofs;
-
-        DofOwner DummyDofOwner; /* Per quelli che non hanno dof */
-
-        doublereal dGetDefaultScale(DofOwner::Type t) const;
-
-public:
-        /* pseudocostruttore */
-        void DofManager(void);
-        void DofManagerDestructor(void);
-
-        /* funzioni di inizializzazione */
-        void DofDataInit(void);
-        void DofInit(void);
-
-        /* Inverse Dynamics: */
-        void IDDofInit(void);
-
-        int iIDGetNodeTotNumDofs(void) const;
-        int iIDGetJointTotNumDofs(void) const;
-        int iIDGetTotNumDofs(void) const;
-
-        void SetScale(VectorHandler& XScale) const;
+	/* ricerca drives */
+	Drive* pFindDrive(Drive::Type Typ, unsigned int uL) const;
+
+	/* ricerca elementi*/
+	Elem* pFindElem(Elem::Type Typ, unsigned int uElem = unsigned(-1)) const;
+
+	template <class Tbase, Elem::Type type>
+	Tbase *pFindElem(unsigned int uElem = unsigned(-1)) const;
+	template <class Tder, class Tbase, Elem::Type type>
+	Tder *pFindElem(unsigned int uElem = unsigned(-1)) const;
+
+	const DataManager::ElemDataStructure& GetElemDataStructure(Elem::Type Typ) const { return ElemData[Typ]; };
+
+	/* buffer per accesso a input/output speciali */
+	std::vector<doublereal>& GetBufIn(unsigned uL);
+	const std::vector<doublereal>& GetBufOut(unsigned uL) const;
+
+	/* low-level variant (use at own risk) */
+	doublereal * GetBufInRaw(unsigned uL);
+	void SetBufInRaw(unsigned uL, integer n, const doublereal *p);
+	const doublereal * GetBufOutRaw(unsigned uL) const;
+	void SetBufOutRaw(unsigned uL, integer n, const doublereal *p);
+
+	/* pseudocostruttore */
+	void ElemManager(void);
+	void ElemManagerDestructor(void);
+
+	/* Funzioni di inizializzazione */
+
+	/* Inizializzatore */
+	void ElemDataInit(void);
+
+	/* Preassemblaggio */
+	void ElemAssInit(void);
+
+	/* Funzioni di routine */
+
+	/* Scrive i risultati */
+	void ElemOutputPrepare(OutputHandler& OH);
+	void ElemOutput(OutputHandler& OH) const;
+	void ElemOutput(OutputHandler& OH,
+			const VectorHandler& X, const VectorHandler& XP) const;
+	void DriveOutput(OutputHandler& OH) const;
+	void DriveTrace(OutputHandler& OH) const;
+	DataManager::ElemContainerType::const_iterator begin(Elem::Type t) const;
+	DataManager::ElemContainerType::const_iterator end(Elem::Type t) const;
+
+	/* da NodeManager */
+public:
+	/* element read functional object prototype */
+	struct NodeRead {
+		virtual ~NodeRead(void) { NO_OP; };
+		virtual Elem *
+		Read(const DataManager *pDM, MBDynParser& HP,
+			unsigned int uLabel, int CurrType) const = 0;
+	};
+
+	typedef std::map<std::string, DataManager::NodeRead *, ltstrcase> NodeReadType;
+	typedef std::pair<unsigned, Node*> KeyNodePair;
+	typedef std::list<KeyNodePair> NodeContainerType;
+	typedef std::map<unsigned, NodeContainerType::iterator> NodeMapToListType;
+
+protected:
+
+	/* struttura dei dati dei nodi. Per ogni tipo:
+	 * puntatore al puntatore al primo dato, numero degli item per tipo */
+	struct NodeDataStructure {
+		unsigned int iExpectedNum;	// numero di nodi del tipo
+		unsigned uFlags;		// flags
+		const char *Desc;
+		const char *ShortDesc;
+
+		/* helpers */
+		void DefaultOut(bool b) { if (b) { uFlags |= DEFAULTOUT; } else { uFlags &= ~DEFAULTOUT; } };
+
+		bool bDefaultOut(void) const { return (uFlags & DEFAULTOUT) == DEFAULTOUT; };
+
+		OutputHandler::OutFiles OutFile; /* Tipo di file in output */
+
+		/* element read map */
+		NodeReadType NodeRead;
+		NodeContainerType NodeContainer;
+		NodeMapToListType NodeMapToList;
+	} NodeData[Node::LASTNODETYPE];
+
+	Node ** InsertNode(NodeDataStructure& nodedata, unsigned int uLabel, Node * pN) {
+		nodedata.NodeContainer.push_back(NodeContainerType::value_type(uLabel, pN));
+		nodedata.NodeMapToList[uLabel] = --nodedata.NodeContainer.end();
+		return &nodedata.NodeContainer.back().second;
+	};
+
+	/* array of nodes */
+	typedef std::vector<Node *> NodeVecType;
+	NodeVecType Nodes;
+
+	/* dati dei nodi: numero totale e puntatore all'array dei dati
+	 * (ogni nodo ha il suo formato caratteristico, comunque derivato
+	 * dalla classe Node) */
+	unsigned int iTotNodes;
+
+public:
+	Node** ppFindNode(Node::Type Typ, unsigned int uNode) const;
+	/* ricerca di nodi */
+	Node* pFindNode(Node::Type Typ, unsigned int uNode) const;
+
+	template <class Tbase, Node::Type type>
+	Tbase *pFindNode(unsigned int uNode) const;
+	template <class Tder, class Tbase, Node::Type type>
+	Tder *pFindNode(unsigned int uNode) const;
+
+protected:
+	flag fGetDefaultOutputFlag(const Node::Type& t) const;
+
+public:
+	/* Pseudocostruttore */
+	void NodeManager(void);
+	void NodeManagerDestructor(void);
+
+	/* inizializza le matrici ed alloca memoria */
+	void NodeDataInit(void);
+
+	DataManager::NodeContainerType::const_iterator begin(Node::Type t) const;
+	DataManager::NodeContainerType::const_iterator end(Node::Type t) const;
+
+	/* scrive i dati dei nodi */
+	void NodeOutputPrepare(OutputHandler& OH);
+	void NodeOutput(OutputHandler& OH) const;
+	void NodeOutput(OutputHandler& OH,
+			const VectorHandler& X, const VectorHandler& XP) const;
+
+	/* da DofManager */
+protected:
+
+	/* struttura dei dati generali dei dof: numero totale per tipo,
+	 * dimensione caratteristica (se esiste), puntatore al primo del tipo */
+	struct {
+		DofOwner* pFirstDofOwner;     /* punt. al 1o di ogni tipo */
+		integer iNum;                 /* n. DofOwners per ogni tipo */
+		integer iSize;                /* n. Dof (se fisso, es. nodi) */
+		doublereal dDefScale;
+	} DofData[DofOwner::LASTDOFTYPE];
+
+	/* struttura dei dati dei dof di ogni ente possessore:
+	 * totale dei possessori; per ognuno: indice del primo dof,
+	 * numero di dof posseduti */
+	integer iTotDofOwners;           /* numero totale di DofOwners */
+	std::vector<DofOwner> DofOwners; /* DofOwner container */
+
+public:
+	/* struttura dei dati di ogni singolo dof: totale dei dof; per ognuno:
+	 * indice e tipo (algebrico o differenziale) */
+	typedef std::vector<Dof> DofVecType;
+	typedef DofVecType::const_iterator DofIterator_const;
+	typedef DofVecType::iterator DofIterator;
+
+	/* Restituisce il puntatore alla struttura dei dof */
+	const DofVecType& GetDofs(void) const { return Dofs; };
+
+	/* Restituisce il numero di dof per la costruzione delle matrici ecc. */
+	integer iGetNumDofs(void) const { return iTotDofs; };
+
+protected:
+	integer iTotDofs;                /* numero totale di Dof */
+	DofVecType Dofs;
+
+	DofOwner DummyDofOwner; /* Per quelli che non hanno dof */
+
+	doublereal dGetDefaultScale(DofOwner::Type t) const;
+
+public:
+	/* pseudocostruttore */
+	void DofManager(void);
+	void DofManagerDestructor(void);
+
+	/* funzioni di inizializzazione */
+	void DofDataInit(void);
+	void DofInit(void);
+
+	/* Inverse Dynamics: */
+	void IDDofInit(void);
+
+	int iIDGetNodeTotNumDofs(void) const;
+	int iIDGetJointTotNumDofs(void) const;
+	int iIDGetTotNumDofs(void) const;
+
+	void SetScale(VectorHandler& XScale) const;
 
 #if 0
-        /* DataOut: entita' che richiedono solo l'output */
-protected:
-        struct {
-                DataOut *pFirstDataOut;
-                integer iNum;
-        } OutData[OutData::LASTDATAOUTTYPE];
-        integer iTotDataOut;
-        DataOut **pDataOut;
-
-public:
-        void OutManager(void);
-        void OutManagerDestructor(void);
+	/* DataOut: entita' che richiedono solo l'output */
+protected:
+	struct {
+		DataOut *pFirstDataOut;
+		integer iNum;
+	} OutData[OutData::LASTDATAOUTTYPE];
+	integer iTotDataOut;
+	DataOut **pDataOut;
+
+public:
+	void OutManager(void);
+	void OutManagerDestructor(void);
 #endif /* 0 */
 
 public:
-        const VectorHandler* GetpXCurr(void) const {
-                return pXCurr;
-        };
-
-        const VectorHandler* GetpXPCurr(void) const {
-                return pXPrimeCurr;
-        }
-
-public:
-        virtual void PrintResidual(const VectorHandler& Res, integer iIterCnt) const;
-        virtual void PrintSolution(const VectorHandler& Sol, integer iIterCnt) const;
+	const VectorHandler* GetpXCurr(void) const {
+		return pXCurr;
+	};
+
+	const VectorHandler* GetpXPCurr(void) const {
+		return pXPrimeCurr;
+	}
+
+public:
+	virtual void PrintResidual(const VectorHandler& Res, integer iIterCnt) const;
+	virtual void PrintSolution(const VectorHandler& Sol, integer iIterCnt) const;
 
         virtual const std::string& GetDofDescription(int iDof) const;
         virtual const std::string& GetEqDescription(int iDof) const;
@@ -1031,213 +909,213 @@
 T*
 DataManager::Cast(Elem *pEl, bool bActive)
 {
-        ASSERT(pEl != NULL);
-
-        T *pT = dynamic_cast<T *>(pEl);
-
-        if (pT == 0) {
-                DrivenElem *pDE = dynamic_cast<DrivenElem *>(pEl);
-                if (pDE == 0) {
-                        silent_cerr("unable to cast "
-                                << psElemNames[pEl->GetElemType()]
-                                << "(" << pEl->GetLabel() << ") as \"" << mbdyn_demangle<T>() << "\" (not driven)" << std::endl);
-                        throw DataManager::ErrGeneric(MBDYN_EXCEPT_ARGS);
-                }
-
-                if (bActive && !pDE->bIsActive()) {
-                        pedantic_cerr("unable to cast "
-                                << psElemNames[pEl->GetElemType()]
-                                << "(" << pEl->GetLabel() << ") as \"" << mbdyn_demangle<T>() << "\""
-                                " (driven but currently inactive)" << std::endl);
-                        return 0;
-                }
-
-                pT = dynamic_cast<T *>(pDE->pGetElem());
-                if (pT == 0) {
-                        pedantic_cerr("unable to cast "
-                                << psElemNames[pEl->GetElemType()]
-                                << "(" << pEl->GetLabel() << ") as \"" << mbdyn_demangle<T>() << "\""
-                                " (driven but cast failed)" << std::endl);
-                }
-        }
-
-        return pT;
+	ASSERT(pEl != NULL);
+
+	T *pT = dynamic_cast<T *>(pEl);
+
+	if (pT == 0) {
+		DrivenElem *pDE = dynamic_cast<DrivenElem *>(pEl);
+		if (pDE == 0) {
+			silent_cerr("unable to cast "
+				<< psElemNames[pEl->GetElemType()]
+				<< "(" << pEl->GetLabel() << ") as \"" << mbdyn_demangle<T>() << "\" (not driven)" << std::endl);
+			throw DataManager::ErrGeneric(MBDYN_EXCEPT_ARGS);
+		}
+
+		if (bActive && !pDE->bIsActive()) {
+			pedantic_cerr("unable to cast "
+				<< psElemNames[pEl->GetElemType()]
+				<< "(" << pEl->GetLabel() << ") as \"" << mbdyn_demangle<T>() << "\""
+				" (driven but currently inactive)" << std::endl);
+			return 0;
+		}
+
+		pT = dynamic_cast<T *>(pDE->pGetElem());
+		if (pT == 0) {
+			pedantic_cerr("unable to cast "
+				<< psElemNames[pEl->GetElemType()]
+				<< "(" << pEl->GetLabel() << ") as \"" << mbdyn_demangle<T>() << "\""
+				" (driven but cast failed)" << std::endl);
+		}
+	}
+
+	return pT;
 }
 
 template <class Tbase, Node::Type type>
 Tbase *
 DataManager::pFindNode(unsigned int uNode) const
 {
-        /* verifica di esistenza del nodo */
-        Node* pNode = pFindNode(type, uNode);
-        if (pNode == 0) {
-                silent_cerr("DataManager::pFindNode: " << psNodeNames[type] << "(" << uNode << ") not found" << std::endl);
-                return 0;
-        }
-
-        Tbase *pNodeBase = dynamic_cast<Tbase *>(pNode);
-        if (pNodeBase == 0) {
-                silent_cerr("DataManager::pFindNode: unable to cast " << psNodeNames[type] << "(" << pNode->GetLabel() << ") "
-                        "to \"" << mbdyn_demangle<Tbase>() << "\"" << std::endl);
-                return 0;
-        }
-
-        return pNodeBase;
+	/* verifica di esistenza del nodo */
+	Node* pNode = pFindNode(type, uNode);
+	if (pNode == 0) {
+		silent_cerr("DataManager::pFindNode: " << psNodeNames[type] << "(" << uNode << ") not found" << std::endl);
+		return 0;
+	}
+
+	Tbase *pNodeBase = dynamic_cast<Tbase *>(pNode);
+	if (pNodeBase == 0) {
+		silent_cerr("DataManager::pFindNode: unable to cast " << psNodeNames[type] << "(" << pNode->GetLabel() << ") "
+			"to \"" << mbdyn_demangle<Tbase>() << "\"" << std::endl);
+		return 0;
+	}
+
+	return pNodeBase;
 }
 
 template <class Tder, class Tbase, Node::Type type>
 Tder *
 DataManager::pFindNode(unsigned int uNode) const
 {
-        Tbase *pNodeBase = pFindNode<Tbase, type>(uNode);
-        if (pNodeBase == 0) {
-                return 0;
-        }
-
-        Tder *pNodeDer = dynamic_cast<Tder *>(pNodeBase);
-        if (pNodeDer == 0) {
-                silent_cerr("DataManager::pFindNode: unable to cast " << psNodeNames[type] << "(" << pNodeBase->GetLabel() << ") "
-                        "from \"" << mbdyn_demangle<Tbase>() << "\" "
-                        "to \"" << mbdyn_demangle<Tder>() << "\"" << std::endl);
-                return 0;
-        }
-
-        return pNodeDer;
+	Tbase *pNodeBase = pFindNode<Tbase, type>(uNode);
+	if (pNodeBase == 0) {
+		return 0;
+	}
+
+	Tder *pNodeDer = dynamic_cast<Tder *>(pNodeBase);
+	if (pNodeDer == 0) {
+		silent_cerr("DataManager::pFindNode: unable to cast " << psNodeNames[type] << "(" << pNodeBase->GetLabel() << ") "
+			"from \"" << mbdyn_demangle<Tbase>() << "\" "
+			"to \"" << mbdyn_demangle<Tder>() << "\"" << std::endl);
+		return 0;
+	}
+
+	return pNodeDer;
 }
 
 template <class Tbase, Elem::Type type>
 Tbase *
 DataManager::pFindElem(unsigned int uElem) const
 {
-        /* verifica di esistenza dell'elemento */
-        Elem* pElem = pFindElem(type, uElem);
-        if (pElem == 0) {
-                silent_cerr("DataManager::pFindElem: " << psElemNames[type] << "(" << uElem << ") not found" << std::endl);
-                return 0;
-        }
-
-        Tbase *pElemBase = dynamic_cast<Tbase *>(pElem);
-        if (pElemBase == 0) {
-                silent_cerr("DataManager::pFindElem: unable to cast " << psElemNames[type] << "(" << pElem->GetLabel() << ") "
-                        "to \"" << mbdyn_demangle<Tbase>() << "\"" << std::endl);
-                return 0;
-        }
-
-        return pElemBase;
+	/* verifica di esistenza dell'elemento */
+	Elem* pElem = pFindElem(type, uElem);
+	if (pElem == 0) {
+		silent_cerr("DataManager::pFindElem: " << psElemNames[type] << "(" << uElem << ") not found" << std::endl);
+		return 0;
+	}
+
+	Tbase *pElemBase = dynamic_cast<Tbase *>(pElem);
+	if (pElemBase == 0) {
+		silent_cerr("DataManager::pFindElem: unable to cast " << psElemNames[type] << "(" << pElem->GetLabel() << ") "
+			"to \"" << mbdyn_demangle<Tbase>() << "\"" << std::endl);
+		return 0;
+	}
+
+	return pElemBase;
 }
 
 template <class Tder, class Tbase, Elem::Type type>
 Tder *
 DataManager::pFindElem(unsigned int uElem) const
 {
-        Tbase *pElemBase = pFindElem<Tbase, type>(uElem);
-        if (pElemBase == 0) {
-                return 0;
-        }
-
-        Tder *pElemDer = dynamic_cast<Tder *>(pElemBase);
-        if (pElemDer == 0) {
-                silent_cerr("DataManager::pFindElem: unable to cast " << psElemNames[type] << "(" << pElemBase->GetLabel() << ") "
-                        "from \"" << mbdyn_demangle<Tbase>() << "\" "
-                        "to \"" << mbdyn_demangle<Tder>() << "\"" << std::endl);
-                return 0;
-        }
-
-        return pElemDer;
+	Tbase *pElemBase = pFindElem<Tbase, type>(uElem);
+	if (pElemBase == 0) {
+		return 0;
+	}
+
+	Tder *pElemDer = dynamic_cast<Tder *>(pElemBase);
+	if (pElemDer == 0) {
+		silent_cerr("DataManager::pFindElem: unable to cast " << psElemNames[type] << "(" << pElemBase->GetLabel() << ") "
+			"from \"" << mbdyn_demangle<Tbase>() << "\" "
+			"to \"" << mbdyn_demangle<Tder>() << "\"" << std::endl);
+		return 0;
+	}
+
+	return pElemDer;
 }
 
 template <class Tbase, Node::Type type>
 Tbase *
 DataManager::ReadNode(MBDynParser& HP) const
 {
-        Node *pNode = ReadNode(HP, type);
-        ASSERT(pNode != 0);
-
-        Tbase *pNodeBase = dynamic_cast<Tbase *>(pNode);
-        if (pNodeBase == 0) {
-                silent_cerr("DataManager::ReadNode: unable to cast " << psNodeNames[type] << "(" << pNode->GetLabel() << ") "
-                        "to \"" << mbdyn_demangle<Tbase>() << "\" at line " << HP.GetLineData() << std::endl);
-                throw ErrGeneric(MBDYN_EXCEPT_ARGS);
-        }
-
-        return pNodeBase;
+	Node *pNode = ReadNode(HP, type);
+	ASSERT(pNode != 0);
+
+	Tbase *pNodeBase = dynamic_cast<Tbase *>(pNode);
+	if (pNodeBase == 0) {
+		silent_cerr("DataManager::ReadNode: unable to cast " << psNodeNames[type] << "(" << pNode->GetLabel() << ") "
+			"to \"" << mbdyn_demangle<Tbase>() << "\" at line " << HP.GetLineData() << std::endl);
+		throw ErrGeneric(MBDYN_EXCEPT_ARGS);
+	}
+
+	return pNodeBase;
 }
 
 template <class Tder, class Tbase, Node::Type type>
 Tder *
 DataManager::ReadNode(MBDynParser& HP) const
 {
-        Tbase *pNodeBase = ReadNode<Tbase, type>(HP);
-        ASSERT(pNodeBase != 0);
-
-        Tder *pNodeDer = dynamic_cast<Tder *>(pNodeBase);
-        if (pNodeDer == 0) {
-                silent_cerr("DataManager::ReadNode: unable to cast " << psNodeNames[type] << "(" << pNodeBase->GetLabel() << ") "
-                        "from \"" << mbdyn_demangle<Tbase>() << "\" "
-                        "to \"" << mbdyn_demangle<Tder>() << "\" at line " << HP.GetLineData() << std::endl);
-                throw ErrGeneric(MBDYN_EXCEPT_ARGS);
-        }
-
-        return pNodeDer;
+	Tbase *pNodeBase = ReadNode<Tbase, type>(HP);
+	ASSERT(pNodeBase != 0);
+
+	Tder *pNodeDer = dynamic_cast<Tder *>(pNodeBase);
+	if (pNodeDer == 0) {
+		silent_cerr("DataManager::ReadNode: unable to cast " << psNodeNames[type] << "(" << pNodeBase->GetLabel() << ") "
+			"from \"" << mbdyn_demangle<Tbase>() << "\" "
+			"to \"" << mbdyn_demangle<Tder>() << "\" at line " << HP.GetLineData() << std::endl);
+		throw ErrGeneric(MBDYN_EXCEPT_ARGS);
+	}
+
+	return pNodeDer;
 }
 
 template <class Tbase, Elem::Type type>
 Tbase *
 DataManager::ReadElem(MBDynParser& HP) const
 {
-        Elem *pElem = ReadElem(HP, type);
-        ASSERT(pElem != 0);
-
-        Tbase *pElemBase = dynamic_cast<Tbase *>(pElem);
-        if (pElemBase == 0) {
-                silent_cerr("DataManager::ReadElem: unable to cast " << psElemNames[type] << "(" << pElem->GetLabel() << ") "
-                        "to \"" << mbdyn_demangle<Tbase>() << "\" at line " << HP.GetLineData() << std::endl);
-                throw ErrGeneric(MBDYN_EXCEPT_ARGS);
-        }
-
-        return pElemBase;
+	Elem *pElem = ReadElem(HP, type);
+	ASSERT(pElem != 0);
+
+	Tbase *pElemBase = dynamic_cast<Tbase *>(pElem);
+	if (pElemBase == 0) {
+		silent_cerr("DataManager::ReadElem: unable to cast " << psElemNames[type] << "(" << pElem->GetLabel() << ") "
+			"to \"" << mbdyn_demangle<Tbase>() << "\" at line " << HP.GetLineData() << std::endl);
+		throw ErrGeneric(MBDYN_EXCEPT_ARGS);
+	}
+
+	return pElemBase;
 }
 
 template <class Tder, class Tbase, Elem::Type type>
 Tder *
 DataManager::ReadElem(MBDynParser& HP) const
 {
-        Tbase *pElemBase = ReadElem<Tbase, type>(HP);
-        ASSERT(pElemBase != 0);
-
-        Tder *pElemDer = dynamic_cast<Tder *>(pElemBase);
-        if (pElemBase == 0) {
-                silent_cerr("DataManager::ReadElem: unable to cast " << psElemNames[type] << "(" << pElemBase->GetLabel() << ") "
-                        "from \"" << mbdyn_demangle<Tbase>() << "\" "
-                        "to \"" << mbdyn_demangle<Tder>() << "\" at line " << HP.GetLineData() << std::endl);
-                throw ErrGeneric(MBDYN_EXCEPT_ARGS);
-        }
-
-        return pElemDer;
+	Tbase *pElemBase = ReadElem<Tbase, type>(HP);
+	ASSERT(pElemBase != 0);
+
+	Tder *pElemDer = dynamic_cast<Tder *>(pElemBase);
+	if (pElemBase == 0) {
+		silent_cerr("DataManager::ReadElem: unable to cast " << psElemNames[type] << "(" << pElemBase->GetLabel() << ") "
+			"from \"" << mbdyn_demangle<Tbase>() << "\" "
+			"to \"" << mbdyn_demangle<Tder>() << "\" at line " << HP.GetLineData() << std::endl);
+		throw ErrGeneric(MBDYN_EXCEPT_ARGS);
+	}
+
+	return pElemDer;
 }
 
 template <class T>
 flag
 DataManager::fReadOutput(MBDynParser& HP, const T& t) const
 {
-        flag fDef = fGetDefaultOutputFlag(t);
-        if (!HP.IsKeyWord("output")) {
-                return fDef;
-        }
-
-        if (HP.IsKeyWord("no")) {
-                return flag(0);
-        }
-
-        if (HP.IsKeyWord("yes")) {
-                return flag(1);
-        }
-
-        if (HP.IsKeyWord("default")) {
-                return fDef;
-        }
-
-        return HP.GetBool(fDef);
+	flag fDef = fGetDefaultOutputFlag(t);
+	if (!HP.IsKeyWord("output")) {
+		return fDef;
+	}
+
+	if (HP.IsKeyWord("no")) {
+		return flag(0);
+	}
+
+	if (HP.IsKeyWord("yes")) {
+		return flag(1);
+	}
+
+	if (HP.IsKeyWord("default")) {
+		return fDef;
+	}
+
+	return HP.GetBool(fDef);
 }
 
 /* DataManager - end */
@@ -1250,16 +1128,16 @@
 
 class InitialAssemblyIterator {
 private:
-        const DataManager::ElemDataStructure (*pElemData)[Elem::LASTELEMTYPE];
-        mutable Elem::Type m_FirstType;
-        mutable DataManager::ElemContainerType::const_iterator m_CurrElem;
-        mutable Elem::Type m_CurrType;
-
-public:
-        InitialAssemblyIterator(const DataManager::ElemDataStructure
-                        (*pED)[Elem::LASTELEMTYPE]);
-        InitialAssemblyElem* GetFirst(void) const;
-        InitialAssemblyElem* GetNext(void) const;
+	const DataManager::ElemDataStructure (*pElemData)[Elem::LASTELEMTYPE];
+	mutable Elem::Type m_FirstType;
+	mutable DataManager::ElemContainerType::const_iterator m_CurrElem;
+	mutable Elem::Type m_CurrType;
+
+public:
+	InitialAssemblyIterator(const DataManager::ElemDataStructure
+			(*pED)[Elem::LASTELEMTYPE]);
+	InitialAssemblyElem* GetFirst(void) const;
+	InitialAssemblyElem* GetNext(void) const;
 };
 
 /* InitialAssemblyIterator - end */
