--- conflicted
+++ resolved
@@ -1058,7 +1058,6 @@
 			<< defaultMemoryManager << std::endl);
 #endif /* DEBUG_MEMMANAGER */
 
-<<<<<<< HEAD
 	MyVectorHandler X(iInitialNumDofs);
 	X.Reset();
 
@@ -1096,57 +1095,12 @@
 
 	/* Matrice di lavoro */
 	MatrixHandler* pMatHdl = pSM->pMatHdl();
-	VariableSubMatrixHandler WorkMat(iMaxRowsJac, iMaxColsJac, iMaxItemsJac);
+        VariableSubMatrixHandlerAd WorkMat(iMaxRowsJac, iMaxColsJac, iMaxItemsJac);
 
 	/* Soluzione */
 	VectorHandler* pSolHdl = pSM->pSolHdl();
 
 	if (
-=======
-        MyVectorHandler X(iInitialNumDofs);
-        X.Reset();
-
-        /* Linka il DriveHandler al vettore soluzione */
-        LinkToSolution(X, X);
-
-        /* Setta i valori iniziali dei gradi di liberta' dei nodi strutturali
-         * durante l'assemblaggio iniziale */
-        for (NodeContainerType::iterator i = NodeData[Node::STRUCTURAL].NodeContainer.begin();
-                i != NodeData[Node::STRUCTURAL].NodeContainer.end(); ++i)
-        {
-                dynamic_cast<StructDispNode *>(i->second)->SetInitialValue(X);
-        }
-
-        /* Setta i valori iniziali dei gradi di liberta' dei vincoli
-         * durante l'assemblaggio iniziale */
-        for (int iCnt1 = 0; iCnt1 < Elem::LASTELEMTYPE; iCnt1++) {
-                /* Pre ogni tipo di elemento */
-                if (ElemData[iCnt1].DofOwnerType != DofOwner::UNKNOWN &&
-                        ElemData[iCnt1].bToBeUsedInAssembly() &&
-                        !ElemData[iCnt1].ElemContainer.empty())
-                {
-                        for (ElemContainerType::const_iterator p = ElemData[iCnt1].ElemContainer.begin();
-                                p != ElemData[iCnt1].ElemContainer.end(); ++p)
-                        {
-                                ElemWithDofs *pEWD = Cast<ElemWithDofs>(p->second);
-                                pEWD->SetInitialValue(X);
-                        }
-                }
-        }
-
-        /* Vettore di lavoro */
-        VectorHandler* pResHdl = pSM->pResHdl();
-        MySubVectorHandler WorkVec(iMaxRowsRes);
-
-        /* Matrice di lavoro */
-        MatrixHandler* pMatHdl = pSM->pMatHdl();
-        VariableSubMatrixHandlerAd WorkMat(iMaxRowsJac, iMaxColsJac, iMaxItemsJac);
-
-        /* Soluzione */
-        VectorHandler* pSolHdl = pSM->pSolHdl();
-
-        if (
->>>>>>> b26c57f7
 #ifdef DEBUG
 			DEBUG_LEVEL_MATCH(MYDEBUG_ASSEMBLY) ||
 #endif /* DEBUG */
@@ -1281,10 +1235,8 @@
 		/* Assemblo lo jacobiano e risolvo */
 		pSM->MatrInitialize();
 
-<<<<<<< HEAD
-#if defined(USE_AUTODIFF) || defined(USE_SPARSE_AUTODIFF)
 		NodesUpdateJac(1., NodeIter);
-#endif	
+
                 pMatHdl->Reset(); // Must be called at each iteration!
 		
 		/* Contributo dei nodi */
@@ -1312,59 +1264,11 @@
 			for (int iCnt = 1; iCnt <= iOffset; iCnt++) {
 				/* Posizione, rotazione */
 				integer iTmp = iFirstIndex + iCnt;
-#ifdef USE_SPARSE_AUTODIFF
-				sp_grad::SpGradient g;
-				g.Reset(0., iTmp, dPosStiff);
-				pMatHdl->AddItem(iTmp, g);
-#else
-				pMatHdl->PutCoef(iTmp, iTmp, dPosStiff);
-#endif
-
+                                pMatHdl->IncCoef(iTmp, iTmp, dPosStiff);
 				/* Velocita', velocita' angolare */
 				iTmp += iOffset;
-#ifdef USE_SPARSE_AUTODIFF
-				g.Reset(0., iTmp, dVelStiff);
-				pMatHdl->AddItem(iTmp, g);
-#else
-				pMatHdl->PutCoef(iTmp, iTmp, dVelStiff);
-#endif
-			}
-=======
-                NodesUpdateJac(1., NodeIter);
-
-                pMatHdl->Reset(); // Must be called at each iteration!
-
-                /* Contributo dei nodi */
-                for (NodeContainerType::iterator i = NodeData[Node::STRUCTURAL].NodeContainer.begin();
-                        i != NodeData[Node::STRUCTURAL].NodeContainer.end(); ++i)
-                {
-                        const StructDispNode *pDispNode = dynamic_cast<const StructDispNode *>(i->second);
-                        const StructNode *pNode = dynamic_cast<const StructNode *>(i->second);
-                        if (pNode && pNode->GetStructNodeType() == StructNode::DUMMY) {
-                                continue;
-                        }
-
-                        int iOffset = 3;
-                        if (pNode) {
-                                iOffset = 6;
-                        }
-
-                        integer iFirstIndex = pDispNode->iGetFirstPositionIndex();
-
-                        /* Nuova feature: ogni nodo ha la sua stiffness */
-                        doublereal dPosStiff = pDispNode->dGetPositionStiffness();
-                        doublereal dVelStiff = pDispNode->dGetVelocityStiffness();
-
-                        /* NOTE: iOffset equal to number of position/velocity equations */
-                        for (int iCnt = 1; iCnt <= iOffset; iCnt++) {
-                                /* Posizione, rotazione */
-                                integer iTmp = iFirstIndex + iCnt;
-                                pMatHdl->IncCoef(iTmp, iTmp, dPosStiff);
-                                /* Velocita', velocita' angolare */
-                                iTmp += iOffset;
                                 pMatHdl->IncCoef(iTmp, iTmp, dVelStiff);
-                        }
->>>>>>> b26c57f7
+			}
 
 			if (pNode && pNode->bOmegaRotates()) {
 				/* con questi la velocita' angolare e' solidale con il nodo */
@@ -1375,64 +1279,22 @@
 				const Vec3& W0 = pNode->GetWPrev();
 				Vec3 TmpVec = R*(R0.MulTV(W0*dVelStiff));
 
-<<<<<<< HEAD
 				/* W1 in m(3, 2), -W1 in m(2, 3) */
 				doublereal d = TmpVec(1);
-#ifdef USE_SPARSE_AUTODIFF
-				sp_grad::SpGradient g;
-				g.Reset(0., iFirstIndex + 5, d);
-				pMatHdl->AddItem(iFirstIndex + iOffset + 6, g);
-				g.Reset(0., iFirstIndex + 6, -d);
-				pMatHdl->AddItem(iFirstIndex + iOffset + 5, g);
-#else
-				pMatHdl->PutCoef(iFirstIndex + iOffset + 6, iFirstIndex + 5, d);
-				pMatHdl->PutCoef(iFirstIndex + iOffset + 5, iFirstIndex + 6, -d);
-#endif
+                                pMatHdl->IncCoef(iFirstIndex + iOffset + 6, iFirstIndex + 5, d);
+                                pMatHdl->IncCoef(iFirstIndex + iOffset + 5, iFirstIndex + 6, -d);
 
 				/* W2 in m(1, 3), -W2 in m(3, 1) */
 				d = TmpVec(2);
-#ifdef USE_SPARSE_AUTODIFF
-				g.Reset(0., iFirstIndex + 6, d);
-				pMatHdl->AddItem(iFirstIndex + iOffset + 4, g);
-				g.Reset(0., iFirstIndex + 4, -d);
-				pMatHdl->AddItem(iFirstIndex + iOffset + 6, g);
-#else
-				pMatHdl->PutCoef(iFirstIndex + iOffset + 4, iFirstIndex + 6, d);
-				pMatHdl->PutCoef(iFirstIndex + iOffset + 6, iFirstIndex + 4, -d);
-#endif
+                                pMatHdl->IncCoef(iFirstIndex + iOffset + 4, iFirstIndex + 6, d);
+                                pMatHdl->IncCoef(iFirstIndex + iOffset + 6, iFirstIndex + 4, -d);
 
 				/* W3 in m(2, 1), -W3 in m(1, 2) */
 				d = TmpVec(3);
-
-#ifdef USE_SPARSE_AUTODIFF
-				g.Reset(0., iFirstIndex + 4, d);
-				pMatHdl->AddItem(iFirstIndex + iOffset + 5, g);
-				g.Reset(0.,  iFirstIndex + 5, -d);
-				pMatHdl->AddItem(iFirstIndex + iOffset + 4, g);
-#else
-				pMatHdl->PutCoef(iFirstIndex + iOffset + 5, iFirstIndex + 4, d);
-				pMatHdl->PutCoef(iFirstIndex + iOffset + 4, iFirstIndex + 5, -d);
-#endif
-			} /* altrimenti la velocita' angolare e' solidale con il nodo */
-		}
-=======
-                                /* W1 in m(3, 2), -W1 in m(2, 3) */
-                                doublereal d = TmpVec(1);
-                                pMatHdl->IncCoef(iFirstIndex + iOffset + 6, iFirstIndex + 5, d);
-                                pMatHdl->IncCoef(iFirstIndex + iOffset + 5, iFirstIndex + 6, -d);
-
-                                /* W2 in m(1, 3), -W2 in m(3, 1) */
-                                d = TmpVec(2);
-                                pMatHdl->IncCoef(iFirstIndex + iOffset + 4, iFirstIndex + 6, d);
-                                pMatHdl->IncCoef(iFirstIndex + iOffset + 6, iFirstIndex + 4, -d);
-
-                                /* W3 in m(2, 1), -W3 in m(1, 2) */
-                                d = TmpVec(3);
                                 pMatHdl->IncCoef(iFirstIndex + iOffset + 5, iFirstIndex + 4, d);
                                 pMatHdl->IncCoef(iFirstIndex + iOffset + 4, iFirstIndex + 5, -d);
-                        } /* altrimenti la velocita' angolare e' solidale con il nodo */
-                }
->>>>>>> b26c57f7
+			} /* altrimenti la velocita' angolare e' solidale con il nodo */
+		}
 
 		/* Contributo degli elementi */
 		pEl = IAIter.GetFirst();
@@ -1445,7 +1307,6 @@
 #ifdef DEBUG
 				DEBUG_LEVEL_MATCH(MYDEBUG_ASSEMBLY|MYDEBUG_JAC) ||
 #endif /* DEBUG */
-<<<<<<< HEAD
 				outputJac())
 		{
 		     if (silent_out) {
@@ -1455,6 +1316,8 @@
 		     }
 		}
 
+                pMatHdl->PacMat();
+
 		/* Fattorizza e risolve con jacobiano e residuo appena calcolati */
 		try {
 			pSM->Solve();
@@ -1468,32 +1331,6 @@
 		}
 
 		if (
-=======
-                                outputJac())
-                {
-                     if (silent_out) {
-                        silent_cout("Jacobian:" << std::endl);
-                        // Use the same format like the nonlinear solver
-                        pMatHdl->Print(std::cout, MatrixHandler::MAT_PRINT_TRIPLET);
-                     }
-                }
-
-                pMatHdl->PacMat();
-
-                /* Fattorizza e risolve con jacobiano e residuo appena calcolati */
-                try {
-                        pSM->Solve();
-                }
-                catch (LinearSolver::ErrFactor& err) {
-                        silent_cerr("Initial assembly failed because no pivot element "
-                                "could be found for column " << err.iCol
-                                << " (" << GetDofDescription(err.iCol) << "); "
-                                "aborting..." << std::endl);
-                        throw DataManager::ErrGeneric(MBDYN_EXCEPT_ARGS);
-                }
-
-                if (
->>>>>>> b26c57f7
 #ifdef DEBUG
 				DEBUG_LEVEL_MATCH(MYDEBUG_ASSEMBLY|MYDEBUG_RESIDUAL) ||
 #endif /* DEBUG */
