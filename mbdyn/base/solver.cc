--- conflicted
+++ resolved
@@ -104,10 +104,10 @@
  * an exception.
  */
 enum {
-        MBDYN_KEEP_GOING = 0,
-        MBDYN_STOP_AT_END_OF_TIME_STEP = 1,
-        MBDYN_STOP_AT_END_OF_ITERATION = 2,
-        MBDYN_STOP_NOW = 3
+	MBDYN_KEEP_GOING = 0,
+	MBDYN_STOP_AT_END_OF_TIME_STEP = 1,
+	MBDYN_STOP_AT_END_OF_ITERATION = 2,
+	MBDYN_STOP_NOW = 3
 
 };
 
@@ -127,50 +127,50 @@
 extern "C" void
 mbdyn_really_exit_handler(int signum)
 {
-        ::mbdyn_keep_going = MBDYN_STOP_NOW;
-        switch (signum) {
-        case SIGTERM:
-                signal(signum, ::mbdyn_sh_term);
-                break;
-
-        case SIGINT:
-                signal(signum, ::mbdyn_sh_int);
-                break;
+	::mbdyn_keep_going = MBDYN_STOP_NOW;
+	switch (signum) {
+	case SIGTERM:
+		signal(signum, ::mbdyn_sh_term);
+		break;
+
+	case SIGINT:
+		signal(signum, ::mbdyn_sh_int);
+		break;
 
 #ifdef SIGHUP
-        case SIGHUP:
-                signal(signum, ::mbdyn_sh_hup);
-                break;
+	case SIGHUP:
+		signal(signum, ::mbdyn_sh_hup);
+		break;
 #endif // SIGHUP
 
 #ifdef SIGPIPE
-        case SIGPIPE:
-                signal(signum, ::mbdyn_sh_pipe);
-                break;
+	case SIGPIPE:
+		signal(signum, ::mbdyn_sh_pipe);
+		break;
 #endif // SIGPIPE
-        }
-
-        mbdyn_cleanup();
-
-        throw ErrInterrupted(MBDYN_EXCEPT_ARGS);
+	}
+
+	mbdyn_cleanup();
+
+	throw ErrInterrupted(MBDYN_EXCEPT_ARGS);
 }
 
 extern "C" void
 mbdyn_modify_last_iteration_handler(int signum)
 {
-        ::mbdyn_keep_going = MBDYN_STOP_AT_END_OF_ITERATION;
+	::mbdyn_keep_going = MBDYN_STOP_AT_END_OF_ITERATION;
 #ifdef USE_MULTITHREAD
-        signal(signum, mbdyn_modify_last_iteration_handler);
+     	signal(signum, mbdyn_modify_last_iteration_handler);
 #else
-        signal(signum, mbdyn_really_exit_handler);
+	signal(signum, mbdyn_really_exit_handler);
 #endif
 }
 
 extern "C" void
 mbdyn_modify_final_time_handler(int signum)
 {
-        ::mbdyn_keep_going = MBDYN_STOP_AT_END_OF_TIME_STEP;
-        signal(signum, mbdyn_modify_last_iteration_handler);
+	::mbdyn_keep_going = MBDYN_STOP_AT_END_OF_TIME_STEP;
+	signal(signum, mbdyn_modify_last_iteration_handler);
 }
 #endif /* HAVE_SIGNAL */
 
@@ -178,9 +178,9 @@
 mbdyn_stop_at_end_of_iteration(void)
 {
 #ifdef HAVE_SIGNAL
-        return ::mbdyn_keep_going >= MBDYN_STOP_AT_END_OF_ITERATION;
+	return ::mbdyn_keep_going >= MBDYN_STOP_AT_END_OF_ITERATION;
 #else // ! HAVE_SIGNAL
-        return 0;
+	return 0;
 #endif // ! HAVE_SIGNAL
 }
 
@@ -188,9 +188,9 @@
 mbdyn_stop_at_end_of_time_step(void)
 {
 #ifdef HAVE_SIGNAL
-        return ::mbdyn_keep_going >= MBDYN_STOP_AT_END_OF_TIME_STEP;
+	return ::mbdyn_keep_going >= MBDYN_STOP_AT_END_OF_TIME_STEP;
 #else // ! HAVE_SIGNAL
-        return 0;
+	return 0;
 #endif // ! HAVE_SIGNAL
 }
 
@@ -198,7 +198,7 @@
 mbdyn_set_stop_at_end_of_iteration(void)
 {
 #ifdef HAVE_SIGNAL
-        ::mbdyn_keep_going = MBDYN_STOP_AT_END_OF_ITERATION;
+	::mbdyn_keep_going = MBDYN_STOP_AT_END_OF_ITERATION;
 #endif // HAVE_SIGNAL
 }
 
@@ -206,7 +206,7 @@
 mbdyn_set_stop_at_end_of_time_step(void)
 {
 #ifdef HAVE_SIGNAL
-        ::mbdyn_keep_going = MBDYN_STOP_AT_END_OF_TIME_STEP;
+	::mbdyn_keep_going = MBDYN_STOP_AT_END_OF_TIME_STEP;
 #endif // HAVE_SIGNAL
 }
 
@@ -215,43 +215,43 @@
 {
 #ifdef HAVE_SIGNAL
 #if defined(__FreeBSD__)
-        __sighandler_t *hdl;
+	__sighandler_t *hdl;
 #else // ! defined(__FreeBSD__)
-        __sighandler_t hdl;
+ 	__sighandler_t hdl;
 #endif // ! defined(__FreeBSD__)
 
-        if (pre) {
-                hdl = mbdyn_really_exit_handler;
-
-        } else {
-                hdl = mbdyn_modify_final_time_handler;
-        }
-        /*
-         * FIXME: don't do this if compiling with USE_RTAI
-         * Re FIXME: use sigaction() ...
-         */
-        ::mbdyn_sh_term = signal(SIGTERM, hdl);
-        if (::mbdyn_sh_term == SIG_IGN) {
-                signal(SIGTERM, SIG_IGN);
-        }
-
-        ::mbdyn_sh_int = signal(SIGINT, hdl);
-        if (::mbdyn_sh_int == SIG_IGN) {
-                signal(SIGINT, SIG_IGN);
-        }
+	if (pre) {
+		hdl = mbdyn_really_exit_handler;
+
+	} else {
+		hdl = mbdyn_modify_final_time_handler;
+	}
+	/*
+	 * FIXME: don't do this if compiling with USE_RTAI
+	 * Re FIXME: use sigaction() ...
+	 */
+	::mbdyn_sh_term = signal(SIGTERM, hdl);
+	if (::mbdyn_sh_term == SIG_IGN) {
+		signal(SIGTERM, SIG_IGN);
+	}
+
+	::mbdyn_sh_int = signal(SIGINT, hdl);
+	if (::mbdyn_sh_int == SIG_IGN) {
+		signal(SIGINT, SIG_IGN);
+	}
 
 #ifdef SIGHUP
-        ::mbdyn_sh_hup = signal(SIGHUP, hdl);
-        if (::mbdyn_sh_hup == SIG_IGN) {
-                signal(SIGHUP, SIG_IGN);
-        }
+	::mbdyn_sh_hup = signal(SIGHUP, hdl);
+	if (::mbdyn_sh_hup == SIG_IGN) {
+		signal(SIGHUP, SIG_IGN);
+	}
 #endif // SIGHUP
 
 #ifdef SIGPIPE
-        ::mbdyn_sh_pipe = signal(SIGPIPE, hdl);
-        if (::mbdyn_sh_pipe == SIG_IGN) {
-                signal(SIGPIPE, SIG_IGN);
-        }
+	::mbdyn_sh_pipe = signal(SIGPIPE, hdl);
+	if (::mbdyn_sh_pipe == SIG_IGN) {
+		signal(SIGPIPE, SIG_IGN);
+	}
 #endif // SIGPIPE
 #endif /* HAVE_SIGNAL */
 }
@@ -259,29 +259,29 @@
 int
 mbdyn_reserve_stack(unsigned long size)
 {
-        int buf[size];
+	int buf[size];
 
 #ifdef HAVE_MEMSET
-        memset(buf, 0, size*sizeof(int));
+	memset(buf, 0, size*sizeof(int));
 #else /* !HAVE_MEMSET */
-        for (unsigned long i = 0; i < size; i++) {
-                buf[i] = 0;
-        }
+	for (unsigned long i = 0; i < size; i++) {
+		buf[i] = 0;
+	}
 #endif /* !HAVE_MEMSET */
 
 #ifdef HAVE_MLOCKALL
-        return mlockall(MCL_CURRENT | MCL_FUTURE);
+	return mlockall(MCL_CURRENT | MCL_FUTURE);
 #else /* !HAVE_MLOCKALL */
-        return 0;
+	return 0;
 #endif /* !HAVE_MLOCKALL */
 }
 
 /* Costruttore: esegue la simulazione */
 Solver::Solver(MBDynParser& HPar,
-                const std::string& sInFName,
-                const std::string& sOutFName,
-                unsigned int nThreads,
-                bool bPar)
+		const std::string& sInFName,
+		const std::string& sOutFName,
+		unsigned int nThreads,
+		bool bPar)
 :
 #ifdef USE_MULTITHREAD
 nThreads(nThreads),
@@ -377,309 +377,216 @@
 bOut(false),
 lStep(0)
 {
-        DEBUGCOUTFNAME("Solver::Solver");
-        ::InitTimeStepData();
-        ASSERT(!sInFName.empty());
+	DEBUGCOUTFNAME("Solver::Solver");
+	::InitTimeStepData();
+	ASSERT(!sInFName.empty());
 }
 
 #ifdef USE_MULTITHREAD
 void
 Solver::ThreadPrepare(void)
 {
-        /* check for thread potential */
-        if (nThreads == 0) {
-                int n = get_nprocs();
-
-                if (n > 1) {
-                        silent_cout("no multithread requested "
-                                        "with a potential of " << n
-                                        << " CPUs" << std::endl);
-                        nThreads = n;
-
-                } else {
-                        nThreads = 1;
-                }
-        }
+	/* check for thread potential */
+	if (nThreads == 0) {
+		int n = get_nprocs();
+
+		if (n > 1) {
+			silent_cout("no multithread requested "
+					"with a potential of " << n
+					<< " CPUs" << std::endl);
+			nThreads = n;
+
+		} else {
+			nThreads = 1;
+		}
+	}
 }
 #endif /* USE_MULTITHREAD */
 
 bool
 Solver::Prepare(void)
 {
-        DEBUGCOUTFNAME("Solver::Prepare");
-
-        // consistency check
-        if (eStatus != SOLVER_STATUS_UNINITIALIZED) {
-                silent_cerr("Prepare() must be called first" << std::endl);
-                throw ErrGeneric(MBDYN_EXCEPT_ARGS);
-        }
-
-        mbdyn_signal_init(1);
-
-        /* Legge i dati relativi al metodo di integrazione */
-        ReadData(HP);
+	DEBUGCOUTFNAME("Solver::Prepare");
+
+	// consistency check
+	if (eStatus != SOLVER_STATUS_UNINITIALIZED) {
+		silent_cerr("Prepare() must be called first" << std::endl);
+		throw ErrGeneric(MBDYN_EXCEPT_ARGS);
+	}
+
+	mbdyn_signal_init(1);
+
+	/* Legge i dati relativi al metodo di integrazione */
+	ReadData(HP);
 
 #ifdef USE_MULTITHREAD
-        ThreadPrepare();
+	ThreadPrepare();
 #endif /* USE_MULTITHREAD */
 
-        if (pRTSolver) {
-                pRTSolver->Setup();
-        }
+	if (pRTSolver) {
+		pRTSolver->Setup();
+	}
 
 #ifdef USE_MPI
-        int mpi_finalize = 0;
+	int mpi_finalize = 0;
 #endif
 
 #ifdef USE_SCHUR
-        if (bParallel) {
-                DEBUGLCOUT(MYDEBUG_MEM, "creating parallel SchurDataManager"
-                                << std::endl);
-
-                SAFENEWWITHCONSTRUCTOR(pSDM,
-                        SchurDataManager,
-                        SchurDataManager(HP,
-                                OutputFlags,
-                                this,
-                                dInitialTime,
-                                sOutputFileName.c_str(),
-                                sInputFileName.c_str(),
-                                eAbortAfter == AFTER_INPUT));
-
-                pDM = pSDM;
-
-        } else
+	if (bParallel) {
+		DEBUGLCOUT(MYDEBUG_MEM, "creating parallel SchurDataManager"
+				<< std::endl);
+
+		SAFENEWWITHCONSTRUCTOR(pSDM,
+			SchurDataManager,
+			SchurDataManager(HP,
+				OutputFlags,
+				this,
+				dInitialTime,
+				sOutputFileName.c_str(),
+				sInputFileName.c_str(),
+				eAbortAfter == AFTER_INPUT));
+
+		pDM = pSDM;
+
+	} else
 #endif // USE_SCHUR
 
-        {
-                /* chiama il gestore dei dati generali della simulazione */
+	{
+		/* chiama il gestore dei dati generali della simulazione */
 #ifdef USE_MULTITHREAD
-                if (nThreads > 1) {
-                        if (!(CurrLinearSolver.GetSolverFlags() & LinSol::SOLVER_FLAGS_ALLOWS_MT_ASS)) {
-                                /* conservative: dir may use too much memory */
-                             if (!CurrLinearSolver.AddSolverFlags(LinSol::SOLVER_FLAGS_ALLOWS_MT_ASS, LinSol::SOLVER_FLAGS_ALLOWS_MT_ASS)) {
-                                        bool b;
+		if (nThreads > 1) {
+			if (!(CurrLinearSolver.GetSolverFlags() & LinSol::SOLVER_FLAGS_ALLOWS_MT_ASS)) {
+				/* conservative: dir may use too much memory */
+			     if (!CurrLinearSolver.AddSolverFlags(LinSol::SOLVER_FLAGS_ALLOWS_MT_ASS, LinSol::SOLVER_FLAGS_ALLOWS_MT_ASS)) {
+					bool b;
 
 #if defined(USE_UMFPACK)
-                                        b = CurrLinearSolver.SetSolver(LinSol::UMFPACK_SOLVER,
-                                                        LinSol::SOLVER_FLAGS_ALLOWS_MT_ASS);
+					b = CurrLinearSolver.SetSolver(LinSol::UMFPACK_SOLVER,
+							LinSol::SOLVER_FLAGS_ALLOWS_MT_ASS);
 #elif defined(USE_Y12)
-                                        b = CurrLinearSolver.SetSolver(LinSol::Y12_SOLVER,
-                                                        LinSol::SOLVER_FLAGS_ALLOWS_MT_ASS);
+					b = CurrLinearSolver.SetSolver(LinSol::Y12_SOLVER,
+							LinSol::SOLVER_FLAGS_ALLOWS_MT_ASS);
 #else
-                                        b = false;
+					b = false;
 #endif
-                                        if (!b) {
-                                                silent_cerr("unable to select a CC-capable solver"
-                                                                        << std::endl);
-                                                throw ErrGeneric(MBDYN_EXCEPT_ARGS);
-                                        }
-                                }
-                        }
-
-                        silent_cout("Creating multithread solver "
-                                        "with " << nThreads << " threads "
-                                        "and "
-                                        << CurrLinearSolver.GetSolverName()
-                                        << " linear solver"
-                                        << std::endl);
-
-                        SAFENEWWITHCONSTRUCTOR(pDM,
-                                        MultiThreadDataManager,
-                                        MultiThreadDataManager(HP,
-                                                OutputFlags,
-                                                this,
-                                                dInitialTime,
-                                                sOutputFileName.c_str(),
-                                                sInputFileName.c_str(),
-                                                eAbortAfter == AFTER_INPUT,
-                                                nThreads));
-
-                } else
+					if (!b) {
+						silent_cerr("unable to select a CC-capable solver"
+									<< std::endl);
+						throw ErrGeneric(MBDYN_EXCEPT_ARGS);
+					}
+				}
+			}
+
+			silent_cout("Creating multithread solver "
+					"with " << nThreads << " threads "
+					"and "
+					<< CurrLinearSolver.GetSolverName()
+					<< " linear solver"
+					<< std::endl);
+
+			SAFENEWWITHCONSTRUCTOR(pDM,
+					MultiThreadDataManager,
+					MultiThreadDataManager(HP,
+						OutputFlags,
+						this,
+						dInitialTime,
+						sOutputFileName.c_str(),
+						sInputFileName.c_str(),
+						eAbortAfter == AFTER_INPUT,
+						nThreads));
+
+		} else
 #endif /* USE_MULTITHREAD */
-                {
-                        DEBUGLCOUT(MYDEBUG_MEM, "creating DataManager"
-                                        << std::endl);
-
-                        silent_cout("Creating scalar solver "
-                                        "with "
-                                        << CurrLinearSolver.GetSolverName()
-                                        << " linear solver"
-                                        << std::endl);
-
-                        SAFENEWWITHCONSTRUCTOR(pDM,
-                                        DataManager,
-                                        DataManager(HP,
-                                                OutputFlags,
-                                                this,
-                                                dInitialTime,
-                                                sOutputFileName.c_str(),
-                                                sInputFileName.c_str(),
-                                                eAbortAfter == AFTER_INPUT));
-                }
-        }
-
-        // log symbol table
-        std::ostream& log = pDM->GetLogFile();
-        log << "Symbol table:" << std::endl;
-        log << HP.GetMathParser().GetSymbolTable();
+		{
+			DEBUGLCOUT(MYDEBUG_MEM, "creating DataManager"
+					<< std::endl);
+
+			silent_cout("Creating scalar solver "
+					"with "
+					<< CurrLinearSolver.GetSolverName()
+					<< " linear solver"
+					<< std::endl);
+
+			SAFENEWWITHCONSTRUCTOR(pDM,
+					DataManager,
+					DataManager(HP,
+						OutputFlags,
+						this,
+						dInitialTime,
+						sOutputFileName.c_str(),
+						sInputFileName.c_str(),
+						eAbortAfter == AFTER_INPUT));
+		}
+	}
+
+	// log symbol table
+	std::ostream& log = pDM->GetLogFile();
+	log << "Symbol table:" << std::endl;
+	log << HP.GetMathParser().GetSymbolTable();
 
 #ifdef HAVE_ENVIRON
-        // log environment
-        log << "Environment:" << std::endl;
-        for (int i = 0; environ[i] != NULL; i++) {
-                log << "  " << environ[i] << std::endl;
-        }
+	// log environment
+	log << "Environment:" << std::endl;
+	for (int i = 0; environ[i] != NULL; i++) {
+		log << "  " << environ[i] << std::endl;
+	}
 #endif // HAVE_ENVIRON
 
-        // close input stream
-        HP.Close();
-
-        /* Si fa dare il DriveHandler e linka i drivers di rho ecc. */
-        const DriveHandler* pDH = pDM->pGetDrvHdl();
-        SetOutputDriveHandler(pDH);
-
-        bOutputCounter = outputCounter() && isatty(fileno(stderr));
-        outputCounterPrefix = bOutputCounter ? "\n" : "";
-        outputCounterPostfix = outputStep() ? "\n" : "\r";
-
-        /* Si fa dare l'std::ostream al file di output per il log */
-        std::ostream& Out = pDM->GetOutFile();
-
-        if (eAbortAfter == AFTER_INPUT) {
-                /* Esce */
-                pDM->Output(0, dTime, 0., true);
-                Out << "End of Input; no simulation or assembly is required."
-                        << std::endl;
-                return false;
-
-        } else if (eAbortAfter == AFTER_ASSEMBLY) {
-                /* Fa l'output dell'assemblaggio iniziale e poi esce */
-                pDM->Output(0, dTime, 0., true);
-                Out << "End of Initial Assembly; no simulation is required."
-                        << std::endl;
-                return false;
-        }
+	// close input stream
+	HP.Close();
+
+	/* Si fa dare il DriveHandler e linka i drivers di rho ecc. */
+	const DriveHandler* pDH = pDM->pGetDrvHdl();
+	SetOutputDriveHandler(pDH);
+
+	bOutputCounter = outputCounter() && isatty(fileno(stderr));
+	outputCounterPrefix = bOutputCounter ? "\n" : "";
+	outputCounterPostfix = outputStep() ? "\n" : "\r";
+
+	/* Si fa dare l'std::ostream al file di output per il log */
+	std::ostream& Out = pDM->GetOutFile();
+
+	if (eAbortAfter == AFTER_INPUT) {
+		/* Esce */
+		pDM->Output(0, dTime, 0., true);
+		Out << "End of Input; no simulation or assembly is required."
+			<< std::endl;
+		return false;
+
+	} else if (eAbortAfter == AFTER_ASSEMBLY) {
+		/* Fa l'output dell'assemblaggio iniziale e poi esce */
+		pDM->Output(0, dTime, 0., true);
+		Out << "End of Initial Assembly; no simulation is required."
+			<< std::endl;
+		return false;
+	}
 
 #ifdef USE_SCHUR
-        /* Qui crea le partizioni: principale fra i processi, se parallelo  */
-        if (bParallel) {
-                pSDM->CreatePartition();
-        }
+	/* Qui crea le partizioni: principale fra i processi, se parallelo  */
+	if (bParallel) {
+		pSDM->CreatePartition();
+	}
 #endif // USE_SCHUR
 
-        pRegularSteps->SetDriveHandler(pDH);
-        if (iDummyStepsNumber) {
-                pDummySteps->SetDriveHandler(pDH);
-        }
-
-        /* Costruisce i vettori della soluzione ai vari passi */
-        DEBUGLCOUT(MYDEBUG_MEM, "creating solution vectors" << std::endl);
+	pRegularSteps->SetDriveHandler(pDH);
+	if (iDummyStepsNumber) {
+		pDummySteps->SetDriveHandler(pDH);
+	}
+
+	/* Costruisce i vettori della soluzione ai vari passi */
+	DEBUGLCOUT(MYDEBUG_MEM, "creating solution vectors" << std::endl);
 
 #ifdef USE_SCHUR
-        if (bParallel) {
-                iNumDofs = pSDM->HowManyDofs(SchurDataManager::TOTAL);
-                pDofs = pSDM->pGetDofsList();
-
-                iNumLocDofs = pSDM->HowManyDofs(SchurDataManager::LOCAL);
-                pLocDofs = pSDM->GetDofsList(SchurDataManager::LOCAL);
-
-                iNumIntDofs = pSDM->HowManyDofs(SchurDataManager::INTERNAL);
-                pIntDofs = pSDM->GetDofsList(SchurDataManager::INTERNAL);
-
-        } else
-#endif // USE_SCHUR
-        {
-                iNumDofs = pDM->iGetNumDofs();
-        }
-
-        /* relink those known drive callers that might need
-         * the data manager, but were verated ahead of it */
-        pTSC->SetDriveHandler(pDM->pGetDrvHdl());
-
-        ASSERT(iNumDofs > 0);
-
-        integer iRSteps = pRegularSteps->GetIntegratorNumPreviousStates();
-        integer iFSteps = 0;
-        if (iDummyStepsNumber) {
-                iFSteps = pDummySteps->GetIntegratorNumPreviousStates();
-        }
-        iNumPreviousVectors = (iRSteps < iFSteps) ? iFSteps : iRSteps;
-
-        integer iRUnkStates = pRegularSteps->GetIntegratorNumUnknownStates();
-        integer iFUnkStates = 0;
-        if (iDummyStepsNumber) {
-                iFUnkStates = pDummySteps->GetIntegratorNumUnknownStates();
-        }
-        iUnkStates = (iRUnkStates < iFUnkStates) ? iFUnkStates : iRUnkStates;
-
-        /* allocate workspace for previous time steps */
-        SAFENEWARR(pdWorkSpace, doublereal,
-                2*(iNumPreviousVectors)*iNumDofs);
-        /* allocate MyVectorHandlers for previous time steps: use workspace */
-        for (int ivec = 0; ivec < iNumPreviousVectors; ivec++) {
-                SAFENEWWITHCONSTRUCTOR(pX,
-                        MyVectorHandler,
-                        MyVectorHandler(iNumDofs, pdWorkSpace+ivec*iNumDofs));
-                qX.push_back(pX);
-                SAFENEWWITHCONSTRUCTOR(pXPrime,
-                        MyVectorHandler,
-                        MyVectorHandler(iNumDofs,
-                                pdWorkSpace+((iNumPreviousVectors)+ivec)*iNumDofs));
-                qXPrime.push_back(pXPrime);
-                pX = 0;
-                pXPrime = 0;
-        }
-        /* allocate MyVectorHandlers for unknown time step(s): own memory */
-        SAFENEWWITHCONSTRUCTOR(pX,
-                MyVectorHandler,
-                MyVectorHandler(iUnkStates*iNumDofs));
-        SAFENEWWITHCONSTRUCTOR(pXPrime,
-                MyVectorHandler,
-                MyVectorHandler(iUnkStates*iNumDofs));
-
-
-        /* Resetta i vettori */
-        for (int ivec = 0; ivec < iNumPreviousVectors; ivec++) {
-                qX[ivec]->Reset();
-                qXPrime[ivec]->Reset();
-        }
-        pX->Reset();
-        pXPrime->Reset();
-
-        /*
-         * Immediately link DataManager to current solution
-         *
-         * this should work as long as the last unknown time step is put
-         * at the beginning of pX, pXPrime
-         */
-        pDM->LinkToSolution(*pX, *pXPrime);
-
-        /* a questo punto si costruisce il nonlinear solver */
-        pNLS = AllocateNonlinearSolver();
-
-        Scale.ResizeReset(iNumDofs);
-        if (bScale) {
-                /* collects scale factors from data manager */
-                pDM->SetScale(Scale);
-        }
-
-        /*
-         * prepare tests for nonlinear solver;
-         *
-         * test on residual may allow pre-scaling;
-         * test on solution (difference between two iterations) does not
-         */
-        NonlinearSolverTest *pResTest = 0;
-        if (bScale) {
-                NonlinearSolverTestScale *pResTestScale = 0;
-
-                switch (ResTest) {
-                case NonlinearSolverTest::NORM:
-                        SAFENEW(pResTestScale, NonlinearSolverTestScaleNorm);
-                        break;
-
-<<<<<<< HEAD
+	if (bParallel) {
+		iNumDofs = pSDM->HowManyDofs(SchurDataManager::TOTAL);
+		pDofs = pSDM->pGetDofsList();
+
+		iNumLocDofs = pSDM->HowManyDofs(SchurDataManager::LOCAL);
+		pLocDofs = pSDM->GetDofsList(SchurDataManager::LOCAL);
+
+		iNumIntDofs = pSDM->HowManyDofs(SchurDataManager::INTERNAL);
+		pIntDofs = pSDM->GetDofsList(SchurDataManager::INTERNAL);
+
 	} else
 #endif // USE_SCHUR
 	{
@@ -944,1077 +851,905 @@
 	pFirstRegularStep->OutputTypes(DEBUG_LEVEL_MATCH(MYDEBUG_PRED));
 	pRegularSteps->SetDataManager(pDM);
 	pRegularSteps->OutputTypes(DEBUG_LEVEL_MATCH(MYDEBUG_PRED));
-=======
-                case NonlinearSolverTest::MINMAX:
-                        SAFENEW(pResTestScale, NonlinearSolverTestScaleMinMax);
-                        break;
-
-                case NonlinearSolverTest::RELNORM:
-                        SAFENEW(pResTestScale, NonlinearSolverTestScaleRelNorm);
-                        break;
-
-                case NonlinearSolverTest::SEPNORM:
-                        SAFENEW(pResTestScale, NonlinearSolverTestScaleSepNorm);
-                        break;
-
-                default:
-                        ASSERT(0);
-                        throw ErrGeneric(MBDYN_EXCEPT_ARGS);
-                }
-
-                /* registers scale factors at nonlinear solver */
-                pResTestScale->SetScale(&Scale);
-
-                pResTest = pResTestScale;
-
-
-        } else {
-                switch (ResTest) {
-                case NonlinearSolverTest::NONE:
-                        SAFENEW(pResTest, NonlinearSolverTestNone);
-                        break;
-
-                case NonlinearSolverTest::NORM:
-                        SAFENEW(pResTest, NonlinearSolverTestNorm);
-                        break;
-
-                case NonlinearSolverTest::MINMAX:
-                        SAFENEW(pResTest, NonlinearSolverTestMinMax);
-                        break;
-
-                case NonlinearSolverTest::RELNORM:
-                        SAFENEW(pResTest, NonlinearSolverTestRelNorm);
-                        break;
-
-                case NonlinearSolverTest::SEPNORM:
-                        SAFENEW(pResTest, NonlinearSolverTestSepNorm);
-                        break;
-
-                default:
-                        ASSERT(0);
-                        throw ErrGeneric(MBDYN_EXCEPT_ARGS);
-                }
-        }
-
-        NonlinearSolverTest *pSolTest = 0;
-        switch (SolTest) {
-        case NonlinearSolverTest::NONE:
-                SAFENEW(pSolTest, NonlinearSolverTestNone);
-                break;
-
-        case NonlinearSolverTest::NORM:
-                SAFENEW(pSolTest, NonlinearSolverTestNorm);
-                break;
-
-        case NonlinearSolverTest::MINMAX:
-                SAFENEW(pSolTest, NonlinearSolverTestMinMax);
-                break;
-
-        default:
-                ASSERT(0);
-                throw ErrGeneric(MBDYN_EXCEPT_ARGS);
-        }
-
-        /* registers tests in nonlinear solver */
-        pNLS->SetTest(pResTest, pSolTest);
-
-        /* set the dimension and indices map */
-        if (pNLS->pGetResTest()->GetDimMap() != 0) {
-                pDM->SetElemDimensionIndices(pNLS->pGetResTest()->GetDimMap());
-                pDM->SetNodeDimensionIndices(pNLS->pGetResTest()->GetDimMap());
-        }
-
-        /*
-         * Dell'assemblaggio iniziale dei vincoli se ne occupa il DataManager
-         * in quanto e' lui il responsabile dei dati della simulazione,
-         * e quindi anche della loro coerenza. Inoltre e' lui a sapere
-         * quali equazioni sono di vincolo o meno.
-         */
-
-        pDM->SetValue(*pX, *pXPrime);
-
-
-        /*
-         * Prepare output
-         */
-        pDM->OutputPrepare();
-
-        /*
-         * If eigenanalysis is requested, prepare output for it
-         */
-        if (EigAn.bAnalysis) {
-                pDM->OutputEigPrepare(EigAn.Analyses.size(), iNumDofs);
-                if (EigAn.iFNameWidth == EigenAnalysis::EIGAN_WIDTH_COMPUTE) {
-                        EigAn.iFNameWidth = int(std::log10(double(EigAn.Analyses.size()))) + 1;
-                }
-        }
-
-        /*
-         * Dialoga con il DataManager per dargli il tempo iniziale
-         * e per farsi inizializzare i vettori di soluzione e derivata
-         */
-        /* FIXME: the time is already set by DataManager, but FileDrivers
-         * have not been ServePending'd
-         */
-        dTime = dInitialTime;
-        pDM->SetTime(dTime, dInitialTimeStep, 0);
-
-        /*
-         * If first eigenanalysis requested at time *before* initial time,
-         * perform it at initial time but *before* derivatives
-         *
-         *         | t_i
-         * --------+---------------------->
-         *
-         *     o         # if t < t_i, analysis at t = t_i *before derivatives*
-         *         o     # if t == t_i, analysis at t = t_i *after derivatives*
-         */
-        if (EigAn.bAnalysis) {
-                EigAn.currAnalysis = EigAn.Analyses.begin();
-                while (*EigAn.currAnalysis < dTime) {
-                        Eig();
-                        ++EigAn.currAnalysis;
-                        if (EigAn.currAnalysis == EigAn.Analyses.end()) {
-                                break;
-                        }
-                }
-        }
-
-        /* calcolo delle derivate */
-        DEBUGLCOUT(MYDEBUG_DERIVATIVES, "derivatives solution step"
-                        << std::endl);
-
-        mbdyn_signal_init(0);
-
-        /* settaggio degli output Types */
-        unsigned OF = OutputFlags;
-        if ( DEBUG_LEVEL_MATCH(MYDEBUG_RESIDUAL) ) {
-                OF |= OUTPUT_RES;
-        }
-        if ( DEBUG_LEVEL_MATCH(MYDEBUG_JAC) ) {
-                OF |= OUTPUT_JAC;
-        }
-        if ( DEBUG_LEVEL_MATCH(MYDEBUG_SOL) ) {
-                OF |= OUTPUT_SOL;
-        }
-        pNLS->SetOutputFlags(OF);
-        if (pOutputMeter) {
-                pOutputMeter->SetDrvHdl(pDM->pGetDrvHdl());
-                pNLS->SetOutputMeter(pOutputMeter->pCopy());
-        }
-
-        pDerivativeSteps->SetDataManager(pDM);
-        pDerivativeSteps->OutputTypes(DEBUG_LEVEL_MATCH(MYDEBUG_PRED));
-        if (iDummyStepsNumber) {
-                pFirstDummyStep->SetDataManager(pDM);
-                pFirstDummyStep->OutputTypes(DEBUG_LEVEL_MATCH(MYDEBUG_PRED));
-                pDummySteps->SetDataManager(pDM);
-                pDummySteps->OutputTypes(DEBUG_LEVEL_MATCH(MYDEBUG_PRED));
-        }
-        pFirstRegularStep->SetDataManager(pDM);
-        pFirstRegularStep->OutputTypes(DEBUG_LEVEL_MATCH(MYDEBUG_PRED));
-        pRegularSteps->SetDataManager(pDM);
-        pRegularSteps->OutputTypes(DEBUG_LEVEL_MATCH(MYDEBUG_PRED));
->>>>>>> b48117cb
 
 #ifdef USE_EXTERNAL
-        pNLS->SetExternal(External::EMPTY);
+	pNLS->SetExternal(External::EMPTY);
 #endif /* USE_EXTERNAL */
-        /* Setup SolutionManager(s) */
-        SetupSolmans(pDerivativeSteps->GetIntegratorNumUnknownStates());
-
-        if (pNLS->pGetResTest()->GetAbsRes() != 0) {
-                pNLS->pGetResTest()->GetAbsRes()->Resize(pSM->pResHdl()->iGetSize());
-        }
-
-        /* set the dimension and indices map */
-        if (pNLS->pGetResTest()->GetDimMap() != 0) {
-                pDM->SetElemDimensionIndices(pNLS->pGetResTest()->GetDimMap());
-                pDM->SetNodeDimensionIndices(pNLS->pGetResTest()->GetDimMap());
-        }
-
-        /* Derivative steps */
-        pCurrStepIntegrator = pDerivativeSteps;
-        try {
-                if (outputStep()) {
-                        if (outputCounter()) {
-                                silent_cout(std::endl);
-                        }
-                        silent_cout("Derivatives t=" << dTime << " coef=" << dDerivativesCoef << std::endl);
-                }
-                dTest = pDerivativeSteps->Advance(this,
-                        dInitialTimeStep, 1., StepIntegrator::NEWSTEP,
-                        qX, qXPrime, pX, pXPrime,
-                        iStIter, dTest, dSolTest);
-        }
-        catch (NonlinearSolver::NoConvergence& e) {
-                silent_cerr("Initial derivatives calculation " << iStIter
-                        << " does not converge; aborting..." << std::endl
-                        << "(hint: try playing with the \"derivatives coefficient\" value)" << std::endl);
-                pDM->Output(0, dTime, 0., true);
-                throw ErrMaxIterations(MBDYN_EXCEPT_ARGS);
-        }
-        catch (NonlinearSolver::ErrSimulationDiverged& e) {
-                /*
-                 * Mettere qui eventuali azioni speciali
-                 * da intraprendere in caso di errore ...
-                 */
-                throw SimulationDiverged(MBDYN_EXCEPT_ARGS);
-        }
-        catch (LinearSolver::ErrFactor& err) {
-                /*
-                 * Mettere qui eventuali azioni speciali
-                 * da intraprendere in caso di errore ...
-                 */
-                silent_cerr("Initial derivatives failed because no pivot element "
-                        "could be found for column " << err.iCol
-                        << " (" << pDM->GetDofDescription(err.iCol) << "); "
-                        "aborting..." << std::endl);
-                throw SimulationDiverged(MBDYN_EXCEPT_ARGS);
-        }
-        catch (NonlinearSolver::ConvergenceOnSolution& e) {
-                bSolConv = true;
-        }
-        catch (EndOfSimulation& eos) {
-                silent_cerr("Simulation ended during the derivatives steps:\n" << eos.what() << "\n");
-                return false;
-        }
-
-        SAFEDELETE(pDerivativeSteps);
-        pDerivativeSteps = 0;
+	/* Setup SolutionManager(s) */
+	SetupSolmans(pDerivativeSteps->GetIntegratorNumUnknownStates());
+
+	if (pNLS->pGetResTest()->GetAbsRes() != 0) {
+		pNLS->pGetResTest()->GetAbsRes()->Resize(pSM->pResHdl()->iGetSize());
+	}
+
+	/* set the dimension and indices map */
+	if (pNLS->pGetResTest()->GetDimMap() != 0) {
+		pDM->SetElemDimensionIndices(pNLS->pGetResTest()->GetDimMap());
+		pDM->SetNodeDimensionIndices(pNLS->pGetResTest()->GetDimMap());
+	}
+	
+	/* Derivative steps */
+	pCurrStepIntegrator = pDerivativeSteps;
+	try {
+		if (outputStep()) {
+			if (outputCounter()) {
+				silent_cout(std::endl);
+			}
+ 			silent_cout("Derivatives t=" << dTime << " coef=" << dDerivativesCoef << std::endl);
+		}
+		dTest = pDerivativeSteps->Advance(this,
+			dInitialTimeStep, 1., StepIntegrator::NEWSTEP,
+			qX, qXPrime, pX, pXPrime,
+			iStIter, dTest, dSolTest);
+	}
+	catch (NonlinearSolver::NoConvergence& e) {
+		silent_cerr("Initial derivatives calculation " << iStIter
+			<< " does not converge; aborting..." << std::endl
+			<< "(hint: try playing with the \"derivatives coefficient\" value)" << std::endl);
+		pDM->Output(0, dTime, 0., true);
+		throw ErrMaxIterations(MBDYN_EXCEPT_ARGS);
+	}
+	catch (NonlinearSolver::ErrSimulationDiverged& e) {
+		/*
+		 * Mettere qui eventuali azioni speciali
+		 * da intraprendere in caso di errore ...
+		 */
+		throw SimulationDiverged(MBDYN_EXCEPT_ARGS);
+	}
+	catch (LinearSolver::ErrFactor& err) {
+		/*
+		 * Mettere qui eventuali azioni speciali
+		 * da intraprendere in caso di errore ...
+		 */
+		silent_cerr("Initial derivatives failed because no pivot element "
+			"could be found for column " << err.iCol
+			<< " (" << pDM->GetDofDescription(err.iCol) << "); "
+			"aborting..." << std::endl);
+		throw SimulationDiverged(MBDYN_EXCEPT_ARGS);
+	}
+	catch (NonlinearSolver::ConvergenceOnSolution& e) {
+		bSolConv = true;
+	}
+	catch (EndOfSimulation& eos) {
+		silent_cerr("Simulation ended during the derivatives steps:\n" << eos.what() << "\n");
+		return false;
+	}
+
+	SAFEDELETE(pDerivativeSteps);
+	pDerivativeSteps = 0;
 
 #if 0
-        /* don't sum up the derivatives error */
-        dTotErr  += dTest;
+	/* don't sum up the derivatives error */
+	dTotErr  += dTest;
 #endif
-        iTotIter += iStIter;
-
-        if (outputMsg()) {
-                Out << "# Derivatives solution step at time " << dInitialTime
-                        << " performed in " << iStIter
-                        << " iterations with " << dTest
-                        << " error" << std::endl;
-        }
-
-        DEBUGCOUT("Derivatives solution step has been performed successfully"
-                " in " << iStIter << " iterations" << std::endl);
+	iTotIter += iStIter;
+
+	if (outputMsg()) {
+		Out << "# Derivatives solution step at time " << dInitialTime
+			<< " performed in " << iStIter
+			<< " iterations with " << dTest
+			<< " error" << std::endl;
+	}
+
+	DEBUGCOUT("Derivatives solution step has been performed successfully"
+		" in " << iStIter << " iterations" << std::endl);
 
 #ifdef USE_EXTERNAL
-        /* comunica che gli ultimi dati inviati sono la condizione iniziale */
-        if (iDummyStepsNumber == 0) {
-                External::SendInitial();
-        }
+	/* comunica che gli ultimi dati inviati sono la condizione iniziale */
+	if (iDummyStepsNumber == 0) {
+		External::SendInitial();
+	}
 #endif /* USE_EXTERNAL */
 
-        if (eAbortAfter == AFTER_DERIVATIVES) {
-                /*
-                 * Fa l'output della soluzione delle derivate iniziali ed esce
-                 */
-
-
-                pDM->Output(0, dTime, 0., true);
-                Out << "End of derivatives; no simulation is required."
-                        << std::endl;
-                return false;
-
-        } else if (mbdyn_stop_at_end_of_time_step()) {
-                /*
-                 * Fa l'output della soluzione delle derivate iniziali ed esce
-                 */
-                pDM->Output(0, dTime, 0., true);
-                Out << "Interrupted during derivatives computation." << std::endl;
-                throw ErrInterrupted(MBDYN_EXCEPT_ARGS);
-        }
-
-        // if eigenanalysis is requested at initial time,
-        // perform *after* derivatives
-        if (EigAn.bAnalysis) {
-                if (EigAn.currAnalysis != EigAn.Analyses.end() && *EigAn.currAnalysis == dTime) {
-                        Eig();
-                        if (EigAn.currAnalysis != EigAn.Analyses.end()) {
-                                ++EigAn.currAnalysis;
-                        }
-                }
-        }
-
-        /* Dati comuni a passi fittizi e normali */
-        lStep = 1;
-
-        if (iDummyStepsNumber > 0) {
-                /* passi fittizi */
-
-                /*
-                 * inizio integrazione: primo passo a predizione lineare
-                 * con sottopassi di correzione delle accelerazioni
-                 * e delle reazioni vincolari
-                 */
-                pDM->BeforePredict(*pX, *pXPrime, *qX[0], *qXPrime[0]);
-                Flip();
-
-                dRefTimeStep = dInitialTimeStep*dDummyStepsRatio;
-                dCurrTimeStep = dRefTimeStep;
-                /* FIXME: do we need to serve pending drives in dummy steps? */
-                pDM->SetTime(dTime + dCurrTimeStep, dCurrTimeStep, 0);
-
-                DEBUGLCOUT(MYDEBUG_FSTEPS, "Current time step: "
-                        << dCurrTimeStep << std::endl);
+	if (eAbortAfter == AFTER_DERIVATIVES) {
+		/*
+		 * Fa l'output della soluzione delle derivate iniziali ed esce
+		 */
+
+
+		pDM->Output(0, dTime, 0., true);
+		Out << "End of derivatives; no simulation is required."
+			<< std::endl;
+		return false;
+
+	} else if (mbdyn_stop_at_end_of_time_step()) {
+		/*
+		 * Fa l'output della soluzione delle derivate iniziali ed esce
+		 */
+		pDM->Output(0, dTime, 0., true);
+		Out << "Interrupted during derivatives computation." << std::endl;
+		throw ErrInterrupted(MBDYN_EXCEPT_ARGS);
+	}
+
+	// if eigenanalysis is requested at initial time,
+	// perform *after* derivatives
+	if (EigAn.bAnalysis) {
+		if (EigAn.currAnalysis != EigAn.Analyses.end() && *EigAn.currAnalysis == dTime) {
+			Eig();
+			if (EigAn.currAnalysis != EigAn.Analyses.end()) {
+				++EigAn.currAnalysis;
+			}
+		}
+	}
+
+	/* Dati comuni a passi fittizi e normali */
+	lStep = 1;
+
+	if (iDummyStepsNumber > 0) {
+		/* passi fittizi */
+
+		/*
+		 * inizio integrazione: primo passo a predizione lineare
+		 * con sottopassi di correzione delle accelerazioni
+		 * e delle reazioni vincolari
+		 */
+		pDM->BeforePredict(*pX, *pXPrime, *qX[0], *qXPrime[0]);
+		Flip();
+
+		dRefTimeStep = dInitialTimeStep*dDummyStepsRatio;
+		dCurrTimeStep = dRefTimeStep;
+		/* FIXME: do we need to serve pending drives in dummy steps? */
+		pDM->SetTime(dTime + dCurrTimeStep, dCurrTimeStep, 0);
+
+		DEBUGLCOUT(MYDEBUG_FSTEPS, "Current time step: "
+			<< dCurrTimeStep << std::endl);
 
                 if (outputStep()) {
                     silent_cout("Dummy Step(" << lStep << ") t=" << dTime + dCurrTimeStep << " dt=" << dCurrTimeStep << std::endl);
                 }
-
-                ASSERT(pFirstDummyStep != 0);
-
-                /* Setup SolutionManager(s) */
-                SetupSolmans(pFirstDummyStep->GetIntegratorNumUnknownStates());
-                /* pFirstDummyStep */
-                pCurrStepIntegrator = pFirstDummyStep;
-                try {
-                        dTest = pFirstDummyStep->Advance(this,
-                                dRefTimeStep, 1.,
-                                StepIntegrator::NEWSTEP,
-                                qX, qXPrime, pX, pXPrime,
-                                iStIter, dTest, dSolTest);
-                }
-                catch (NonlinearSolver::NoConvergence& e) {
-                        silent_cerr("First dummy step does not converge; "
-                                "TimeStep=" << dCurrTimeStep
-                                << " cannot be reduced further; "
-                                "aborting..." << std::endl);
-                        pDM->Output(0, dTime, dCurrTimeStep, true);
-                        throw ErrMaxIterations(MBDYN_EXCEPT_ARGS);
-                }
-                catch (NonlinearSolver::ErrSimulationDiverged& e) {
-                        /*
-                         * Mettere qui eventuali azioni speciali
-                         * da intraprendere in caso di errore ...
-                         */
-                        throw SimulationDiverged(MBDYN_EXCEPT_ARGS);
-                }
-                catch (LinearSolver::ErrFactor& err) {
-                        /*
-                         * Mettere qui eventuali azioni speciali
-                         * da intraprendere in caso di errore ...
-                         */
-                        silent_cerr("First dummy step failed because no pivot element "
-                                "could be found for column " << err.iCol
-                                << " (" << pDM->GetDofDescription(err.iCol) << "); "
-                                "aborting..." << std::endl);
-                        throw SimulationDiverged(MBDYN_EXCEPT_ARGS);
-                }
-                catch (NonlinearSolver::ConvergenceOnSolution& e) {
-                        bSolConv = true;
-                }
-                catch (EndOfSimulation& eos) {
-                        silent_cerr("Simulation ended during the first dummy step:\n"
-                                << eos.what() << "\n");
-                        return false;
-                }
-
-                SAFEDELETE(pFirstDummyStep);
-                pFirstDummyStep = 0;
-
-                dRefTimeStep = dCurrTimeStep;
-                dTime += dRefTimeStep;
+                
+		ASSERT(pFirstDummyStep != 0);
+
+		/* Setup SolutionManager(s) */
+		SetupSolmans(pFirstDummyStep->GetIntegratorNumUnknownStates());
+		/* pFirstDummyStep */
+		pCurrStepIntegrator = pFirstDummyStep;
+		try {
+			dTest = pFirstDummyStep->Advance(this,
+				dRefTimeStep, 1.,
+				StepIntegrator::NEWSTEP,
+				qX, qXPrime, pX, pXPrime,
+				iStIter, dTest, dSolTest);
+		}
+		catch (NonlinearSolver::NoConvergence& e) {
+			silent_cerr("First dummy step does not converge; "
+				"TimeStep=" << dCurrTimeStep
+				<< " cannot be reduced further; "
+				"aborting..." << std::endl);
+			pDM->Output(0, dTime, dCurrTimeStep, true);
+			throw ErrMaxIterations(MBDYN_EXCEPT_ARGS);
+		}
+		catch (NonlinearSolver::ErrSimulationDiverged& e) {
+			/*
+			 * Mettere qui eventuali azioni speciali
+			 * da intraprendere in caso di errore ...
+			 */
+			throw SimulationDiverged(MBDYN_EXCEPT_ARGS);
+		}
+		catch (LinearSolver::ErrFactor& err) {
+			/*
+			 * Mettere qui eventuali azioni speciali
+			 * da intraprendere in caso di errore ...
+			 */
+			silent_cerr("First dummy step failed because no pivot element "
+				"could be found for column " << err.iCol
+				<< " (" << pDM->GetDofDescription(err.iCol) << "); "
+				"aborting..." << std::endl);
+			throw SimulationDiverged(MBDYN_EXCEPT_ARGS);
+		}
+		catch (NonlinearSolver::ConvergenceOnSolution& e) {
+			bSolConv = true;
+		}
+		catch (EndOfSimulation& eos) {
+			silent_cerr("Simulation ended during the first dummy step:\n"
+				<< eos.what() << "\n");
+			return false;
+		}
+
+		SAFEDELETE(pFirstDummyStep);
+		pFirstDummyStep = 0;
+
+		dRefTimeStep = dCurrTimeStep;
+		dTime += dRefTimeStep;
 
 #if 0
-                /* don't sum up the derivatives error */
-                dTotErr += dTest;
+		/* don't sum up the derivatives error */
+		dTotErr += dTest;
 #endif
-                iTotIter += iStIter;
-
-                if (mbdyn_stop_at_end_of_time_step()) {
-                        /*
-                         * Fa l'output della soluzione delle derivate iniziali
-                         * ed esce
-                         */
+		iTotIter += iStIter;
+
+		if (mbdyn_stop_at_end_of_time_step()) {
+			/*
+			 * Fa l'output della soluzione delle derivate iniziali
+			 * ed esce
+			 */
 #ifdef DEBUG_FICTITIOUS
-                        pDM->Output(0, dTime, dCurrTimeStep, true);
+			pDM->Output(0, dTime, dCurrTimeStep, true);
 #endif /* DEBUG_FICTITIOUS */
-                        Out << "Interrupted during first dummy step." << std::endl;
-                        throw ErrInterrupted(MBDYN_EXCEPT_ARGS);
-                }
+			Out << "Interrupted during first dummy step." << std::endl;
+			throw ErrInterrupted(MBDYN_EXCEPT_ARGS);
+		}
 
 #ifdef DEBUG_FICTITIOUS
-                pDM->Output(0, dTime, dCurrTimeStep, true);
+		pDM->Output(0, dTime, dCurrTimeStep, true);
 #endif /* DEBUG_FICTITIOUS */
 
-                /* Passi fittizi successivi */
-                if (iDummyStepsNumber > 1) {
-                        /* Setup SolutionManager(s) */
-                        SetupSolmans(pDummySteps->GetIntegratorNumUnknownStates());
-                }
-
-                for (int iSubStep = 2;
-                        iSubStep <= iDummyStepsNumber;
-                        iSubStep++)
-                {
-                        pDM->BeforePredict(*pX, *pXPrime,
-                                *qX[0], *qXPrime[0]);
-                        Flip();
-
-                        DEBUGLCOUT(MYDEBUG_FSTEPS, "Dummy step "
-                                << iSubStep
-                                << "; current time step: " << dCurrTimeStep
-                                << std::endl);
+		/* Passi fittizi successivi */
+		if (iDummyStepsNumber > 1) {
+			/* Setup SolutionManager(s) */
+			SetupSolmans(pDummySteps->GetIntegratorNumUnknownStates());
+		}
+
+		for (int iSubStep = 2;
+			iSubStep <= iDummyStepsNumber;
+			iSubStep++)
+		{
+			pDM->BeforePredict(*pX, *pXPrime,
+				*qX[0], *qXPrime[0]);
+			Flip();
+
+			DEBUGLCOUT(MYDEBUG_FSTEPS, "Dummy step "
+				<< iSubStep
+				<< "; current time step: " << dCurrTimeStep
+				<< std::endl);
 
                         if (outputStep()) {
                             silent_cout("Dummy Step(" << iSubStep << ") t=" << dTime + dCurrTimeStep << " dt=" << dCurrTimeStep << std::endl);
                         }
-
-                        pCurrStepIntegrator = pDummySteps;
-                        ASSERT(pDummySteps!= 0);
-                        try {
-                                pDM->SetTime(dTime + dCurrTimeStep, dCurrTimeStep, 0);
-                                dTest = pDummySteps->Advance(this,
-                                        dRefTimeStep,
-                                        dCurrTimeStep/dRefTimeStep,
-                                        StepIntegrator::NEWSTEP,
-                                        qX, qXPrime, pX, pXPrime,
-                                        iStIter, dTest, dSolTest);
-                        }
-                        catch (NonlinearSolver::NoConvergence& e) {
-                                silent_cerr("Dummy step " << iSubStep
-                                        << " does not converge; "
-                                        "TimeStep=" << dCurrTimeStep
-                                        << " cannot be reduced further; "
-                                        "aborting..." << std::endl);
-                                pDM->Output(0, dTime, dCurrTimeStep, true);
-                                throw ErrMaxIterations(MBDYN_EXCEPT_ARGS);
-                        }
-
-                        catch (NonlinearSolver::ErrSimulationDiverged& e) {
-                                /*
-                                 * Mettere qui eventuali azioni speciali
-                                 * da intraprendere in caso di errore ...
-                                 */
-                                throw SimulationDiverged(MBDYN_EXCEPT_ARGS);
-                        }
-                        catch (LinearSolver::ErrFactor& err) {
-                                /*
-                                 * Mettere qui eventuali azioni speciali
-                                 * da intraprendere in caso di errore ...
-                                 */
-                                silent_cerr("Dummy step " << iSubStep
-                                        << " failed because no pivot element "
-                                        "could be found for column " << err.iCol
-                                        << " (" << pDM->GetDofDescription(err.iCol) << "); "
-                                        "aborting..." << std::endl);
-                                throw SimulationDiverged(MBDYN_EXCEPT_ARGS);
-                        }
-                        catch (NonlinearSolver::ConvergenceOnSolution& e) {
-                                bSolConv = true;
-                        }
-                        catch (EndOfSimulation& eos) {
-                                silent_cerr("Simulation ended during the dummy steps:\n"
-                                        << eos.what() << "\n");
-                                return false;
-                        }
+                        
+			pCurrStepIntegrator = pDummySteps;
+			ASSERT(pDummySteps!= 0);
+			try {
+				pDM->SetTime(dTime + dCurrTimeStep, dCurrTimeStep, 0);
+				dTest = pDummySteps->Advance(this,
+					dRefTimeStep,
+					dCurrTimeStep/dRefTimeStep,
+					StepIntegrator::NEWSTEP,
+					qX, qXPrime, pX, pXPrime,
+					iStIter, dTest, dSolTest);
+			}
+			catch (NonlinearSolver::NoConvergence& e) {
+				silent_cerr("Dummy step " << iSubStep
+					<< " does not converge; "
+					"TimeStep=" << dCurrTimeStep
+					<< " cannot be reduced further; "
+					"aborting..." << std::endl);
+				pDM->Output(0, dTime, dCurrTimeStep, true);
+				throw ErrMaxIterations(MBDYN_EXCEPT_ARGS);
+			}
+
+			catch (NonlinearSolver::ErrSimulationDiverged& e) {
+				/*
+				 * Mettere qui eventuali azioni speciali
+				 * da intraprendere in caso di errore ...
+		 		 */
+				throw SimulationDiverged(MBDYN_EXCEPT_ARGS);
+			}
+			catch (LinearSolver::ErrFactor& err) {
+				/*
+				 * Mettere qui eventuali azioni speciali
+				 * da intraprendere in caso di errore ...
+				 */
+				silent_cerr("Dummy step " << iSubStep
+					<< " failed because no pivot element "
+					"could be found for column " << err.iCol
+					<< " (" << pDM->GetDofDescription(err.iCol) << "); "
+					"aborting..." << std::endl);
+				throw SimulationDiverged(MBDYN_EXCEPT_ARGS);
+			}
+			catch (NonlinearSolver::ConvergenceOnSolution& e) {
+				bSolConv = true;
+			}
+			catch (EndOfSimulation& eos) {
+				silent_cerr("Simulation ended during the dummy steps:\n"
+					<< eos.what() << "\n");
+				return false;
+			}
 
 #if 0
-                        /* don't sum up the derivatives error */
-                        dTotErr += dTest;
+			/* don't sum up the derivatives error */
+			dTotErr += dTest;
 #endif
-                        iTotIter += iStIter;
+			iTotIter += iStIter;
 
 #ifdef DEBUG
-                        if (DEBUG_LEVEL(MYDEBUG_FSTEPS)) {
-                                Out << "Step " << lStep
-                                        << " time " << dTime + dCurrTimeStep
-                                        << " step " << dCurrTimeStep
-                                        << " iterations " << iStIter
-                                        << " error " << dTest << std::endl;
-                        }
+			if (DEBUG_LEVEL(MYDEBUG_FSTEPS)) {
+				Out << "Step " << lStep
+					<< " time " << dTime + dCurrTimeStep
+					<< " step " << dCurrTimeStep
+					<< " iterations " << iStIter
+					<< " error " << dTest << std::endl;
+			}
 #endif /* DEBUG */
 
-                        DEBUGLCOUT(MYDEBUG_FSTEPS, "Substep " << iSubStep
-                                << " of step " << lStep
-                                << " has been successfully completed "
-                                "in " << iStIter << " iterations"
-                                << std::endl);
-
-                        if (mbdyn_stop_at_end_of_time_step()) {
-                                /* */
+			DEBUGLCOUT(MYDEBUG_FSTEPS, "Substep " << iSubStep
+				<< " of step " << lStep
+				<< " has been successfully completed "
+				"in " << iStIter << " iterations"
+				<< std::endl);
+
+			if (mbdyn_stop_at_end_of_time_step()) {
+				/* */
 #ifdef DEBUG_FICTITIOUS
-                                pDM->Output(0, dTime, dCurrTimeStep);
+				pDM->Output(0, dTime, dCurrTimeStep);
 #endif /* DEBUG_FICTITIOUS */
-                                Out << "Interrupted during dummy steps."
-                                        << std::endl;
-                                throw ErrInterrupted(MBDYN_EXCEPT_ARGS);
-                        }
-
-                        dTime += dRefTimeStep;
-                }
-                if (outputMsg()) {
-                        Out << "# Initial solution after dummy steps "
-                                "at time " << dTime
-                                << " performed in " << iStIter
-                                << " iterations with " << dTest
-                                << " error" << std::endl;
-                }
-
-                DEBUGLCOUT(MYDEBUG_FSTEPS,
-                        "Dummy steps have been successfully completed "
-                        "in " << iStIter << " iterations" << std::endl);
+				Out << "Interrupted during dummy steps."
+					<< std::endl;
+				throw ErrInterrupted(MBDYN_EXCEPT_ARGS);
+			}
+
+			dTime += dRefTimeStep;
+		}
+		if (outputMsg()) {
+			Out << "# Initial solution after dummy steps "
+				"at time " << dTime
+				<< " performed in " << iStIter
+				<< " iterations with " << dTest
+				<< " error" << std::endl;
+		}
+
+		DEBUGLCOUT(MYDEBUG_FSTEPS,
+			"Dummy steps have been successfully completed "
+			"in " << iStIter << " iterations" << std::endl);
 #ifdef USE_EXTERNAL
-        /* comunica che gli ultimi dati inviati sono la condizione iniziale */
-                External::SendInitial();
+	/* comunica che gli ultimi dati inviati sono la condizione iniziale */
+		External::SendInitial();
 #endif /* USE_EXTERNAL */
-        } /* Fine dei passi fittizi */
-
-        /* Output delle "condizioni iniziali" */
-        bOut = pDM->Output(0, dTime, dCurrTimeStep);
-
-        if (outputMsg()) {
-                Out
-                        << "# Key for lines starting with \"Step\":"
-                                << std::endl
-                        << "# Step Time TStep NIter ResErr SolErr SolConv Out"
-                                << std::endl
-                        << "Step " << 0
-                        << " " << dTime + dCurrTimeStep
-                        << " " << dCurrTimeStep
-                        << " " << iStIter
-                        << " " << dTest
-                        << " " << dSolTest
-                        << " " << bSolConv
-                        << " " << bOut
-                        << std::endl;
-        }
-
-
-        if (eAbortAfter == AFTER_DUMMY_STEPS) {
-                Out << "End of dummy steps; no simulation is required."
-                        << std::endl;
-                return false;
-
-        } else if (mbdyn_stop_at_end_of_time_step()) {
-                /* Fa l'output della soluzione ed esce */
-                Out << "Interrupted during dummy steps." << std::endl;
-                throw ErrInterrupted(MBDYN_EXCEPT_ARGS);
-        }
-
-        eStatus = SOLVER_STATUS_PREPARED;
-
-        return true;
+	} /* Fine dei passi fittizi */
+
+	/* Output delle "condizioni iniziali" */
+	bOut = pDM->Output(0, dTime, dCurrTimeStep);
+
+	if (outputMsg()) {
+		Out
+			<< "# Key for lines starting with \"Step\":"
+				<< std::endl
+			<< "# Step Time TStep NIter ResErr SolErr SolConv Out"
+				<< std::endl
+			<< "Step " << 0
+			<< " " << dTime + dCurrTimeStep
+			<< " " << dCurrTimeStep
+			<< " " << iStIter
+			<< " " << dTest
+			<< " " << dSolTest
+			<< " " << bSolConv
+			<< " " << bOut
+			<< std::endl;
+	}
+
+
+	if (eAbortAfter == AFTER_DUMMY_STEPS) {
+		Out << "End of dummy steps; no simulation is required."
+			<< std::endl;
+		return false;
+
+	} else if (mbdyn_stop_at_end_of_time_step()) {
+		/* Fa l'output della soluzione ed esce */
+		Out << "Interrupted during dummy steps." << std::endl;
+		throw ErrInterrupted(MBDYN_EXCEPT_ARGS);
+	}
+
+	eStatus = SOLVER_STATUS_PREPARED;
+
+	return true;
 }
 
 bool
 Solver::Start(void)
 {
-        DEBUGCOUTFNAME("Solver::Start");
-
-        // consistency check
-        if (eStatus != SOLVER_STATUS_PREPARED) {
-                silent_cerr("Start() must be called after Prepare()" << std::endl);
-                throw ErrGeneric(MBDYN_EXCEPT_ARGS);
-        }
-
-        /* primo passo regolare */
+	DEBUGCOUTFNAME("Solver::Start");
+
+	// consistency check
+	if (eStatus != SOLVER_STATUS_PREPARED) {
+		silent_cerr("Start() must be called after Prepare()" << std::endl);
+		throw ErrGeneric(MBDYN_EXCEPT_ARGS);
+	}
+
+	/* primo passo regolare */
 
 #ifdef USE_EXTERNAL
-        /* il prossimo passo e' un regular */
-        pNLS->SetExternal(External::REGULAR);
+	/* il prossimo passo e' un regular */
+	pNLS->SetExternal(External::REGULAR);
 #endif /* USE_EXTERNAL */
 
-        lStep = 1; /* Resetto di nuovo lStep */
-
-        DEBUGCOUT("Step " << lStep << " has been successfully completed "
-                        "in " << iStIter << " iterations" << std::endl);
-
-
-        DEBUGCOUT("Current time step: " << dCurrTimeStep << std::endl);
-
-        pDM->BeforePredict(*pX, *pXPrime, *qX[0], *qXPrime[0]);
-
-        Flip();
-        dRefTimeStep = dInitialTimeStep;
-        dCurrTimeStep = dRefTimeStep;
-
-        CurrStep = StepIntegrator::NEWSTEP;
-        pTSC->Init(iMaxIterations, dMinTimeStep, MaxTimeStep, dInitialTimeStep);
-
-        /* Setup SolutionManager(s) */
-        ASSERT(pFirstRegularStep!= 0);
-        SetupSolmans(pFirstRegularStep->GetIntegratorNumUnknownStates(), true);
-        pCurrStepIntegrator = pFirstRegularStep;
+	lStep = 1; /* Resetto di nuovo lStep */
+
+	DEBUGCOUT("Step " << lStep << " has been successfully completed "
+			"in " << iStIter << " iterations" << std::endl);
+
+
+	DEBUGCOUT("Current time step: " << dCurrTimeStep << std::endl);
+
+	pDM->BeforePredict(*pX, *pXPrime, *qX[0], *qXPrime[0]);
+
+	Flip();
+	dRefTimeStep = dInitialTimeStep;
+	dCurrTimeStep = dRefTimeStep;
+
+	CurrStep = StepIntegrator::NEWSTEP;
+	pTSC->Init(iMaxIterations, dMinTimeStep, MaxTimeStep, dInitialTimeStep);
+
+	/* Setup SolutionManager(s) */
+	ASSERT(pFirstRegularStep!= 0);
+	SetupSolmans(pFirstRegularStep->GetIntegratorNumUnknownStates(), true);
+	pCurrStepIntegrator = pFirstRegularStep;
 
 IfFirstStepIsToBeRepeated:
-        try {
-                pDM->SetTime(dTime + dCurrTimeStep, dCurrTimeStep, 1);
-                if (outputStep()) {
-                        if (outputCounter()) {
-                                silent_cout(std::endl);
-                        }
-                        silent_cout("Step(" << 1 << ':' << 0 << ") t=" << dTime + dCurrTimeStep << " dt=" << dCurrTimeStep << std::endl);
-                }
-                dTest = pFirstRegularStep->Advance(this, dRefTimeStep,
-                                dCurrTimeStep/dRefTimeStep, CurrStep,
-                                qX, qXPrime, pX, pXPrime,
-                                iStIter, dTest, dSolTest);
-        }
-        catch (NonlinearSolver::NoConvergence& e) {
-                if (dCurrTimeStep > dMinTimeStep) {
-                        /* Riduce il passo */
-                        CurrStep = StepIntegrator::REPEATSTEP;
-                        doublereal dOldCurrTimeStep = dCurrTimeStep;
-                        dCurrTimeStep = pTSC->dGetNewStepTime(CurrStep, iStIter);
-                        if (dCurrTimeStep < dOldCurrTimeStep) {
-                                DEBUGCOUT("Changing time step"
-                                        " from " << dOldCurrTimeStep
-                                        << " to " << dCurrTimeStep
-                                        << " during first step after "
-                                        << iStIter << " iterations"
-                                        << std::endl);
-                                goto IfFirstStepIsToBeRepeated;
-                        }
-                }
-
-                silent_cerr("Max iterations number "
-                        << std::abs(pFirstRegularStep->GetIntegratorMaxIters())
-                        << " has been reached during "
-                        "first step, Time=" << dTime << "; "
-                        << "TimeStep=" << dCurrTimeStep
-                        << " cannot be reduced further; "
-                        "aborting..." << std::endl);
-                pDM->Output(0, dTime, dCurrTimeStep, true);
-
-                throw Solver::ErrMaxIterations(MBDYN_EXCEPT_ARGS);
-        }
-        catch (NonlinearSolver::ErrSimulationDiverged& e) {
-                /*
-                 * Mettere qui eventuali azioni speciali
-                 * da intraprendere in caso di errore ...
-                 */
-
-                throw SimulationDiverged(MBDYN_EXCEPT_ARGS);
-        }
-        catch (LinearSolver::ErrFactor& err) {
-                /*
-                 * Mettere qui eventuali azioni speciali
-                 * da intraprendere in caso di errore ...
-                 */
-                silent_cerr("First step failed because no pivot element "
-                        "could be found for column " << err.iCol
-                        << " (" << pDM->GetDofDescription(err.iCol) << "); "
-                        "aborting..." << std::endl);
-                throw SimulationDiverged(MBDYN_EXCEPT_ARGS);
-        }
-        catch (NonlinearSolver::ConvergenceOnSolution& e) {
-                bSolConv = true;
-        }
-        catch (EndOfSimulation& eos) {
-                silent_cerr("Simulation ended during the first regular step:\n"
-                        << eos.what() << "\n");
-                return false;
-        }
-
-        SAFEDELETE(pFirstRegularStep);
-        pFirstRegularStep = 0;
-
-        bOut = pDM->Output(lStep, dTime + dCurrTimeStep, dCurrTimeStep);
-
-        /* Si fa dare l'std::ostream al file di output per il log */
-        std::ostream& Out = pDM->GetOutFile();
-
-        if (mbdyn_stop_at_end_of_time_step()) {
-                /* Fa l'output della soluzione al primo passo ed esce */
-                Out << "Interrupted during first step." << std::endl;
-                throw ErrInterrupted(MBDYN_EXCEPT_ARGS);
-        }
-
-        if (outputMsg()) {
-                Out
-                        << "Step " << lStep
-                        << " " << dTime + dCurrTimeStep
-                        << " " << dCurrTimeStep
-                        << " " << iStIter
-                        << " " << dTest
-                        << " " << dSolTest
-                        << " " << bSolConv
-                        << " " << bOut
-                        << std::endl;
-        }
-
-        bSolConv = false;
-
-        dRefTimeStep = dCurrTimeStep;
-        dTime += dRefTimeStep;
-
-        dTotErr += dTest;
-        iTotIter += iStIter;
-
-        if (EigAn.bAnalysis
-                && EigAn.currAnalysis != EigAn.Analyses.end()
-                && *EigAn.currAnalysis <= dTime)
-        {
-                std::vector<doublereal>::iterator i = std::find_if(EigAn.Analyses.begin(),
+	try {
+		pDM->SetTime(dTime + dCurrTimeStep, dCurrTimeStep, 1);
+		if (outputStep()) {
+			if (outputCounter()) {
+				silent_cout(std::endl);
+			}
+ 			silent_cout("Step(" << 1 << ':' << 0 << ") t=" << dTime + dCurrTimeStep << " dt=" << dCurrTimeStep << std::endl);
+		}
+		dTest = pFirstRegularStep->Advance(this, dRefTimeStep,
+				dCurrTimeStep/dRefTimeStep, CurrStep,
+				qX, qXPrime, pX, pXPrime,
+				iStIter, dTest, dSolTest);
+	}
+	catch (NonlinearSolver::NoConvergence& e) {
+		if (dCurrTimeStep > dMinTimeStep) {
+			/* Riduce il passo */
+			CurrStep = StepIntegrator::REPEATSTEP;
+			doublereal dOldCurrTimeStep = dCurrTimeStep;
+			dCurrTimeStep = pTSC->dGetNewStepTime(CurrStep, iStIter);
+			if (dCurrTimeStep < dOldCurrTimeStep) {
+				DEBUGCOUT("Changing time step"
+					" from " << dOldCurrTimeStep
+					<< " to " << dCurrTimeStep
+					<< " during first step after "
+					<< iStIter << " iterations"
+					<< std::endl);
+				goto IfFirstStepIsToBeRepeated;
+			}
+		}
+
+		silent_cerr("Max iterations number "
+			<< std::abs(pFirstRegularStep->GetIntegratorMaxIters())
+			<< " has been reached during "
+			"first step, Time=" << dTime << "; "
+			<< "TimeStep=" << dCurrTimeStep
+			<< " cannot be reduced further; "
+			"aborting..." << std::endl);
+		pDM->Output(0, dTime, dCurrTimeStep, true);
+
+		throw Solver::ErrMaxIterations(MBDYN_EXCEPT_ARGS);
+	}
+	catch (NonlinearSolver::ErrSimulationDiverged& e) {
+		/*
+		 * Mettere qui eventuali azioni speciali
+		 * da intraprendere in caso di errore ...
+		 */
+
+		throw SimulationDiverged(MBDYN_EXCEPT_ARGS);
+	}
+	catch (LinearSolver::ErrFactor& err) {
+		/*
+		 * Mettere qui eventuali azioni speciali
+		 * da intraprendere in caso di errore ...
+		 */
+		silent_cerr("First step failed because no pivot element "
+			"could be found for column " << err.iCol
+			<< " (" << pDM->GetDofDescription(err.iCol) << "); "
+			"aborting..." << std::endl);
+		throw SimulationDiverged(MBDYN_EXCEPT_ARGS);
+	}
+	catch (NonlinearSolver::ConvergenceOnSolution& e) {
+		bSolConv = true;
+	}
+	catch (EndOfSimulation& eos) {
+		silent_cerr("Simulation ended during the first regular step:\n"
+			<< eos.what() << "\n");
+		return false;
+	}
+
+	SAFEDELETE(pFirstRegularStep);
+	pFirstRegularStep = 0;
+
+	bOut = pDM->Output(lStep, dTime + dCurrTimeStep, dCurrTimeStep);
+
+	/* Si fa dare l'std::ostream al file di output per il log */
+	std::ostream& Out = pDM->GetOutFile();
+
+	if (mbdyn_stop_at_end_of_time_step()) {
+		/* Fa l'output della soluzione al primo passo ed esce */
+		Out << "Interrupted during first step." << std::endl;
+		throw ErrInterrupted(MBDYN_EXCEPT_ARGS);
+	}
+
+	if (outputMsg()) {
+		Out
+			<< "Step " << lStep
+			<< " " << dTime + dCurrTimeStep
+			<< " " << dCurrTimeStep
+			<< " " << iStIter
+			<< " " << dTest
+			<< " " << dSolTest
+			<< " " << bSolConv
+			<< " " << bOut
+			<< std::endl;
+	}
+
+	bSolConv = false;
+
+	dRefTimeStep = dCurrTimeStep;
+	dTime += dRefTimeStep;
+
+	dTotErr += dTest;
+	iTotIter += iStIter;
+
+	if (EigAn.bAnalysis
+		&& EigAn.currAnalysis != EigAn.Analyses.end()
+		&& *EigAn.currAnalysis <= dTime)
+	{
+		std::vector<doublereal>::iterator i = std::find_if(EigAn.Analyses.begin(),
                         EigAn.Analyses.end(), std::bind(std::greater<doublereal>(), std::placeholders::_1, dTime));
-                if (i != EigAn.Analyses.end()) {
-                        EigAn.currAnalysis = --i;
-                }
-                Eig();
-                ++EigAn.currAnalysis;
-        }
-
-        if (pRTSolver) {
-                pRTSolver->Init();
-        }
-
-        /* Altri passi regolari */
-        ASSERT(pRegularSteps != 0);
-
-        /* Setup SolutionManager(s) */
-        SetupSolmans(pRegularSteps->GetIntegratorNumUnknownStates(), true);
-        pCurrStepIntegrator = pRegularSteps;
-
-        eStatus = SOLVER_STATUS_STARTED;
-
-        return true;
+		if (i != EigAn.Analyses.end()) {
+			EigAn.currAnalysis = --i;
+		}
+		Eig();
+		++EigAn.currAnalysis;
+	}
+
+	if (pRTSolver) {
+		pRTSolver->Init();
+	}
+
+	/* Altri passi regolari */
+	ASSERT(pRegularSteps != 0);
+
+	/* Setup SolutionManager(s) */
+	SetupSolmans(pRegularSteps->GetIntegratorNumUnknownStates(), true);
+	pCurrStepIntegrator = pRegularSteps;
+
+	eStatus = SOLVER_STATUS_STARTED;
+
+	return true;
 }
 
 bool
 Solver::Advance(void)
 {
-        DEBUGCOUTFNAME("Solver::Advance");
-        
+	DEBUGCOUTFNAME("Solver::Advance");
+
 #ifdef USE_MPI
 	int mpi_finalize = 0;
 #endif /* USE_MPI */
         
-        // consistency check
-        if (eStatus != SOLVER_STATUS_STARTED) {
-                silent_cerr("Started() must be called first" << std::endl);
-                throw ErrGeneric(MBDYN_EXCEPT_ARGS);
-        }
-
-        CurrStep = StepIntegrator::NEWSTEP;
-
-        if (pDM->EndOfSimulation() || dTime >= dFinalTime) {
-                if (pRTSolver) {
-                        pRTSolver->StopCommanded();
-                }
-                silent_cout(outputCounterPrefix
-                        << "End of simulation at time "
-                        << dTime << " after "
-                        << lStep << " steps;" << std::endl
-                        << "output in file \"" << sOutputFileName << "\"" << std::endl
-                        << "total iterations: " << iTotIter << std::endl
-                        << "total Jacobian matrices: " << pNLS->TotalAssembledJacobian() << std::endl
-                        << "total error: " << dTotErr << std::endl);
-
-                if (pRTSolver) {
-                        pRTSolver->Log();
-                }
-
-                return false;
-
-        } else if (pRTSolver && pRTSolver->IsStopCommanded()) {
-                silent_cout(outputCounterPrefix
-                        << "Simulation is stopped by RTAI task" << std::endl
-                        << "Simulation ended at time "
-                        << dTime << " after "
-                        << lStep << " steps;" << std::endl
-                        << "total iterations: " << iTotIter << std::endl
-                        << "total Jacobian matrices: " << pNLS->TotalAssembledJacobian() << std::endl
-                        << "total error: " << dTotErr << std::endl);
-                pRTSolver->Log();
-                return false;
-
-        } else if (mbdyn_stop_at_end_of_time_step()
+	// consistency check
+	if (eStatus != SOLVER_STATUS_STARTED) {
+		silent_cerr("Started() must be called first" << std::endl);
+		throw ErrGeneric(MBDYN_EXCEPT_ARGS);
+	}
+
+	CurrStep = StepIntegrator::NEWSTEP;
+
+	if (pDM->EndOfSimulation() || dTime >= dFinalTime) {
+		if (pRTSolver) {
+			pRTSolver->StopCommanded();
+		}
+		silent_cout(outputCounterPrefix
+			<< "End of simulation at time "
+			<< dTime << " after "
+			<< lStep << " steps;" << std::endl
+			<< "output in file \"" << sOutputFileName << "\"" << std::endl
+			<< "total iterations: " << iTotIter << std::endl
+			<< "total Jacobian matrices: " << pNLS->TotalAssembledJacobian() << std::endl
+			<< "total error: " << dTotErr << std::endl);
+
+		if (pRTSolver) {
+			pRTSolver->Log();
+		}
+
+		return false;
+
+	} else if (pRTSolver && pRTSolver->IsStopCommanded()) {
+		silent_cout(outputCounterPrefix
+			<< "Simulation is stopped by RTAI task" << std::endl
+			<< "Simulation ended at time "
+			<< dTime << " after "
+			<< lStep << " steps;" << std::endl
+			<< "total iterations: " << iTotIter << std::endl
+			<< "total Jacobian matrices: " << pNLS->TotalAssembledJacobian() << std::endl
+			<< "total error: " << dTotErr << std::endl);
+		pRTSolver->Log();
+		return false;
+
+	} else if (mbdyn_stop_at_end_of_time_step()
 #ifdef USE_MPI
-                || (MPI_Finalized(&mpi_finalize), mpi_finalize)
+		|| (MPI_Finalized(&mpi_finalize), mpi_finalize)
 #endif /* USE_MPI */
-                        )
-        {
-                if (pRTSolver) {
-                        pRTSolver->StopCommanded();
-                }
-
-                silent_cout(outputCounterPrefix
-                        << "Interrupted!" << std::endl
-                        << "Simulation ended at time "
-                        << dTime << " after "
-                        << lStep << " steps;" << std::endl
-                        << "total iterations: " << iTotIter << std::endl
-                        << "total Jacobian matrices: " << pNLS->TotalAssembledJacobian() << std::endl
-                        << "total error: " << dTotErr << std::endl);
-
-                if (pRTSolver) {
-                        pRTSolver->Log();
-                }
-
-                throw ErrInterrupted(MBDYN_EXCEPT_ARGS);
-        }
-
-        lStep++;
-        pDM->BeforePredict(*pX, *pXPrime, *qX[0], *qXPrime[0]);
-
-        Flip();
-
-        if (pRTSolver) {
-                pRTSolver->Wait();
-        }
-
-        int retries = -1;
+			)
+	{
+		if (pRTSolver) {
+			pRTSolver->StopCommanded();
+		}
+
+		silent_cout(outputCounterPrefix
+			<< "Interrupted!" << std::endl
+			<< "Simulation ended at time "
+			<< dTime << " after "
+			<< lStep << " steps;" << std::endl
+			<< "total iterations: " << iTotIter << std::endl
+			<< "total Jacobian matrices: " << pNLS->TotalAssembledJacobian() << std::endl
+			<< "total error: " << dTotErr << std::endl);
+
+		if (pRTSolver) {
+			pRTSolver->Log();
+		}
+
+		throw ErrInterrupted(MBDYN_EXCEPT_ARGS);
+	}
+
+	lStep++;
+	pDM->BeforePredict(*pX, *pXPrime, *qX[0], *qXPrime[0]);
+
+	Flip();
+
+	if (pRTSolver) {
+		pRTSolver->Wait();
+	}
+
+	int retries = -1;
 IfStepIsToBeRepeated:
-        try {
-                retries++;
-                pDM->SetTime(dTime + dCurrTimeStep, dCurrTimeStep, lStep);
-                if (outputStep()) {
-                        if (outputCounter()) {
-                                silent_cout(std::endl);
-                        }
-                        silent_cout("Step(" << lStep << ':' << retries << ") t=" << dTime + dCurrTimeStep << " dt=" << dCurrTimeStep << std::endl);
-                }
-                dTest = pRegularSteps->Advance(this, dRefTimeStep,
-                                dCurrTimeStep/dRefTimeStep, CurrStep,
-                                qX, qXPrime, pX, pXPrime, iStIter,
-                                dTest, dSolTest);
-        }
-        catch (NonlinearSolver::NoConvergence& e) {
-                if (dCurrTimeStep > dMinTimeStep) {
-                        /* Riduce il passo */
-                        CurrStep = StepIntegrator::REPEATSTEP;
-                        doublereal dOldCurrTimeStep = dCurrTimeStep;
-                        dCurrTimeStep = pTSC->dGetNewStepTime(CurrStep, iStIter);
-                        if (dCurrTimeStep < dOldCurrTimeStep) {
-                                DEBUGCOUT("Changing time step"
-                                        " from " << dOldCurrTimeStep
-                                        << " to " << dCurrTimeStep
-                                        << " during step "
-                                        << lStep << " after "
-                                        << iStIter << " iterations"
-                                        << std::endl);
-                                goto IfStepIsToBeRepeated;
-                        }
-                }
-
-                silent_cerr(outputCounterPrefix
-                        << "Max iterations number "
-                        << std::abs(pRegularSteps->GetIntegratorMaxIters())
-                        << " has been reached during "
-                        "Step=" << lStep << ", "
-                        "Time=" << dTime + dCurrTimeStep << "; "
-                        "TimeStep=" << dCurrTimeStep
-                        << " cannot be reduced further; "
-                        "aborting..." << std::endl);
-                throw ErrMaxIterations(MBDYN_EXCEPT_ARGS);
-        }
-        catch (NonlinearSolver::ErrSimulationDiverged& e) {
-                if (dCurrTimeStep > dMinTimeStep) {
-                        /* Riduce il passo */
-                        CurrStep = StepIntegrator::REPEATSTEP;
-                        doublereal dOldCurrTimeStep = dCurrTimeStep;
-                        dCurrTimeStep = pTSC->dGetNewStepTime(CurrStep, iStIter);
-                        if (dCurrTimeStep < dOldCurrTimeStep) {
-                                DEBUGCOUT("Changing time step"
-                                        " from " << dOldCurrTimeStep
-                                        << " to " << dCurrTimeStep
-                                        << " during step "
-                                        << lStep << " after "
-                                        << iStIter << " iterations"
-                                        << std::endl);
-                                goto IfStepIsToBeRepeated;
-                        }
-                }
-
-                silent_cerr(outputCounterPrefix
-                        << "Simulation diverged after "
-                        << iStIter << " iterations, before "
-                        "reaching max iteration number "
-                        << std::abs(pRegularSteps->GetIntegratorMaxIters())
-                        << " during Step=" << lStep << ", "
-                        "Time=" << dTime + dCurrTimeStep << "; "
-                        "TimeStep=" << dCurrTimeStep
-                        << " cannot be reduced further; "
-                        "aborting..." << std::endl);
-                throw SimulationDiverged(MBDYN_EXCEPT_ARGS);
-        }
-        catch (LinearSolver::ErrFactor& err) {
-                /*
-                 * Mettere qui eventuali azioni speciali
-                 * da intraprendere in caso di errore ...
-                 */
-                silent_cerr(outputCounterPrefix
-                        << "Simulation failed because no pivot element "
-                        "could be found for column " << err.iCol
-                        << " (" << pDM->GetDofDescription(err.iCol) << ") "
-                        "after " << iStIter << " iterations "
-                        "during step " << lStep << "; "
-                        "aborting..." << std::endl);
-                throw SimulationDiverged(MBDYN_EXCEPT_ARGS);
-        }
-        catch (NonlinearSolver::ConvergenceOnSolution& e) {
-                bSolConv = true;
-        }
-        catch (EndOfSimulation& eos) {
-                silent_cerr(outputCounterPrefix
-                        << "Simulation ended during a regular step:\n"
-                        << eos.what() << "\n");
+	try {
+		retries++;
+		pDM->SetTime(dTime + dCurrTimeStep, dCurrTimeStep, lStep);
+		if (outputStep()) {
+			if (outputCounter()) {
+				silent_cout(std::endl);
+			}
+ 			silent_cout("Step(" << lStep << ':' << retries << ") t=" << dTime + dCurrTimeStep << " dt=" << dCurrTimeStep << std::endl);
+		}
+		dTest = pRegularSteps->Advance(this, dRefTimeStep,
+				dCurrTimeStep/dRefTimeStep, CurrStep,
+				qX, qXPrime, pX, pXPrime, iStIter,
+				dTest, dSolTest);
+	}
+	catch (NonlinearSolver::NoConvergence& e) {
+		if (dCurrTimeStep > dMinTimeStep) {
+			/* Riduce il passo */
+			CurrStep = StepIntegrator::REPEATSTEP;
+			doublereal dOldCurrTimeStep = dCurrTimeStep;
+			dCurrTimeStep = pTSC->dGetNewStepTime(CurrStep, iStIter);
+			if (dCurrTimeStep < dOldCurrTimeStep) {
+				DEBUGCOUT("Changing time step"
+					" from " << dOldCurrTimeStep
+					<< " to " << dCurrTimeStep
+					<< " during step "
+					<< lStep << " after "
+					<< iStIter << " iterations"
+					<< std::endl);
+				goto IfStepIsToBeRepeated;
+			}
+		}
+
+		silent_cerr(outputCounterPrefix
+			<< "Max iterations number "
+			<< std::abs(pRegularSteps->GetIntegratorMaxIters())
+			<< " has been reached during "
+			"Step=" << lStep << ", "
+			"Time=" << dTime + dCurrTimeStep << "; "
+			"TimeStep=" << dCurrTimeStep
+			<< " cannot be reduced further; "
+			"aborting..." << std::endl);
+		throw ErrMaxIterations(MBDYN_EXCEPT_ARGS);
+	}
+	catch (NonlinearSolver::ErrSimulationDiverged& e) {
+		if (dCurrTimeStep > dMinTimeStep) {
+			/* Riduce il passo */
+			CurrStep = StepIntegrator::REPEATSTEP;
+			doublereal dOldCurrTimeStep = dCurrTimeStep;
+			dCurrTimeStep = pTSC->dGetNewStepTime(CurrStep, iStIter);
+			if (dCurrTimeStep < dOldCurrTimeStep) {
+				DEBUGCOUT("Changing time step"
+					" from " << dOldCurrTimeStep
+					<< " to " << dCurrTimeStep
+					<< " during step "
+					<< lStep << " after "
+					<< iStIter << " iterations"
+					<< std::endl);
+				goto IfStepIsToBeRepeated;
+			}
+		}
+
+		silent_cerr(outputCounterPrefix
+			<< "Simulation diverged after "
+			<< iStIter << " iterations, before "
+			"reaching max iteration number "
+			<< std::abs(pRegularSteps->GetIntegratorMaxIters())
+			<< " during Step=" << lStep << ", "
+			"Time=" << dTime + dCurrTimeStep << "; "
+			"TimeStep=" << dCurrTimeStep
+			<< " cannot be reduced further; "
+			"aborting..." << std::endl);
+		throw SimulationDiverged(MBDYN_EXCEPT_ARGS);
+	}
+	catch (LinearSolver::ErrFactor& err) {
+		/*
+		 * Mettere qui eventuali azioni speciali
+		 * da intraprendere in caso di errore ...
+		 */
+		silent_cerr(outputCounterPrefix
+			<< "Simulation failed because no pivot element "
+			"could be found for column " << err.iCol
+			<< " (" << pDM->GetDofDescription(err.iCol) << ") "
+			"after " << iStIter << " iterations "
+			"during step " << lStep << "; "
+			"aborting..." << std::endl);
+		throw SimulationDiverged(MBDYN_EXCEPT_ARGS);
+	}
+	catch (NonlinearSolver::ConvergenceOnSolution& e) {
+		bSolConv = true;
+	}
+	catch (EndOfSimulation& eos) {
+		silent_cerr(outputCounterPrefix
+			<< "Simulation ended during a regular step:\n"
+			<< eos.what() << "\n");
 #ifdef USE_MPI
-                MBDynComm.Abort(0);
+		MBDynComm.Abort(0);
 #endif /* USE_MPI */
-                if (pRTSolver) {
-                        pRTSolver->StopCommanded();
-                }
-
-                silent_cout("Simulation ended at time "
-                        << dTime << " after "
-                        << lStep << " steps;" << std::endl
-                        << "total iterations: " << iTotIter << std::endl
-                        << "total Jacobian matrices: " << pNLS->TotalAssembledJacobian() << std::endl
-                        << "total error: " << dTotErr << std::endl);
-
-                if (pRTSolver) {
-                        pRTSolver->Log();
-                }
-
-                return false;
-        }
-
-        dTotErr += dTest;
-        iTotIter += iStIter;
-
-        bOut = pDM->Output(lStep, dTime + dCurrTimeStep, dCurrTimeStep);
-
-        /* Si fa dare l'std::ostream al file di output per il log */
-        std::ostream& Out = pDM->GetOutFile();
-
-        if (outputMsg()) {
-                Out << "Step " << lStep
+		if (pRTSolver) {
+			pRTSolver->StopCommanded();
+		}
+
+		silent_cout("Simulation ended at time "
+			<< dTime << " after "
+			<< lStep << " steps;" << std::endl
+			<< "total iterations: " << iTotIter << std::endl
+			<< "total Jacobian matrices: " << pNLS->TotalAssembledJacobian() << std::endl
+			<< "total error: " << dTotErr << std::endl);
+
+		if (pRTSolver) {
+			pRTSolver->Log();
+		}
+
+		return false;
+	}
+
+	dTotErr += dTest;
+	iTotIter += iStIter;
+
+	bOut = pDM->Output(lStep, dTime + dCurrTimeStep, dCurrTimeStep);
+
+	/* Si fa dare l'std::ostream al file di output per il log */
+	std::ostream& Out = pDM->GetOutFile();
+
+	if (outputMsg()) {
+		Out << "Step " << lStep
                         << " " << std::setprecision(16) << dTime + dCurrTimeStep
-                        << " " << dCurrTimeStep
-                        << " " << iStIter
-                        << " " << dTest
-                        << " " << dSolTest
-                        << " " << bSolConv
-                        << " " << bOut
-                        << std::endl;
-        }
-
-        if (bOutputCounter) {
-                silent_cout("Step " << std::setw(5) << lStep
-                        << " " << std::setw(13) << dTime + dCurrTimeStep
-                        << " " << std::setw(13) << dCurrTimeStep
-                        << " " << std::setw(4) << iStIter
-                        << " " << std::setw(13) << dTest
-                        << " " << std::setw(13) << dSolTest
-                        << " " << bSolConv
-                        << " " << bOut
-                        << outputCounterPostfix);
-        }
-
-        DEBUGCOUT("Step " << lStep
-                << " has been successfully completed "
-                "in " << iStIter << " iterations" << std::endl);
-
-        dRefTimeStep = dCurrTimeStep;
-        dTime += dRefTimeStep;
-
-        bSolConv = false;
-
-        if (EigAn.bAnalysis
-                && EigAn.currAnalysis != EigAn.Analyses.end()
-                && *EigAn.currAnalysis <= dTime)
-        {
-                std::vector<doublereal>::iterator i = std::find_if(EigAn.Analyses.begin(),
+			<< " " << dCurrTimeStep
+			<< " " << iStIter
+			<< " " << dTest
+			<< " " << dSolTest
+			<< " " << bSolConv
+			<< " " << bOut
+			<< std::endl;
+	}
+
+	if (bOutputCounter) {
+		silent_cout("Step " << std::setw(5) << lStep
+			<< " " << std::setw(13) << dTime + dCurrTimeStep
+			<< " " << std::setw(13) << dCurrTimeStep
+			<< " " << std::setw(4) << iStIter
+			<< " " << std::setw(13) << dTest
+			<< " " << std::setw(13) << dSolTest
+			<< " " << bSolConv
+			<< " " << bOut
+			<< outputCounterPostfix);
+	}
+
+	DEBUGCOUT("Step " << lStep
+		<< " has been successfully completed "
+		"in " << iStIter << " iterations" << std::endl);
+
+	dRefTimeStep = dCurrTimeStep;
+	dTime += dRefTimeStep;
+
+	bSolConv = false;
+
+	if (EigAn.bAnalysis
+		&& EigAn.currAnalysis != EigAn.Analyses.end()
+		&& *EigAn.currAnalysis <= dTime)
+	{
+		std::vector<doublereal>::iterator i = std::find_if(EigAn.Analyses.begin(),
                         EigAn.Analyses.end(), std::bind(std::greater<doublereal>(), std::placeholders::_1, dTime));
-                if (i != EigAn.Analyses.end()) {
-                        EigAn.currAnalysis = --i;
-                }
-                Eig(bOutputCounter);
-                ++EigAn.currAnalysis;
-        }
-
-        /* Calcola il nuovo timestep */
-        dCurrTimeStep = pTSC->dGetNewStepTime(CurrStep, iStIter);
-        DEBUGCOUT("Current time step: " << dCurrTimeStep << std::endl);
-
-        return true;
+		if (i != EigAn.Analyses.end()) {
+			EigAn.currAnalysis = --i;
+		}
+		Eig(bOutputCounter);
+		++EigAn.currAnalysis;
+	}
+
+	/* Calcola il nuovo timestep */
+	dCurrTimeStep = pTSC->dGetNewStepTime(CurrStep, iStIter);
+	DEBUGCOUT("Current time step: " << dCurrTimeStep << std::endl);
+
+	return true;
 }
 
 void
 Solver::Run(void)
 {
-        DEBUGCOUTFNAME("Solver::Run");
-
-        if (Prepare()) {
-                if (Start()) {
-                        while (Advance()) {
-                                NO_OP;
-                        }
-                }
-        }
+	DEBUGCOUTFNAME("Solver::Run");
+
+	if (Prepare()) {
+		if (Start()) {
+			while (Advance()) {
+				NO_OP;
+			}
+		}
+	}
 }
 
 /* Distruttore */
 Solver::~Solver(void)
 {
-        DEBUGCOUTFNAME("Solver::~Solver");
-
-        if (!qX.empty()) {
-                for (int ivec = 0; ivec < iNumPreviousVectors; ivec++) {
-                        if (qX[ivec] != 0) {
-                                SAFEDELETE(qX[ivec]);
-                                SAFEDELETE(qXPrime[ivec]);
-                        }
-                }
-        }
-
-        if (pX) {
-                SAFEDELETE(pX);
-        }
-
-        if (pXPrime) {
-                SAFEDELETE(pXPrime);
-        }
-
-        if (pdWorkSpace) {
-                SAFEDELETEARR(pdWorkSpace);
-        }
-
-        if (pDM) {
-                SAFEDELETE(pDM);
-        }
-
-        if (pRTSolver) {
-                SAFEDELETE(pRTSolver);
-        }
-
-        if (pDerivativeSteps) {
-                SAFEDELETE(pDerivativeSteps);
-        }
-
-        if (pFirstDummyStep) {
-                SAFEDELETE(pFirstDummyStep);
-        }
-
-        if (pDummySteps) {
-                SAFEDELETE(pDummySteps);
-        }
-
-        if (pFirstRegularStep) {
-                SAFEDELETE(pFirstRegularStep);
-        }
-
-        if (pRegularSteps) {
-                SAFEDELETE(pRegularSteps);
-        }
-
-        if (pSM) {
-                SAFEDELETE(pSM);
-        }
-
-        if (pNLS) {
-                SAFEDELETE(pNLS);
-        }
-
-        if (pTSC) {
-                delete pTSC;
-        }
-
-        DestroyTimeStepData();
+	DEBUGCOUTFNAME("Solver::~Solver");
+
+	if (!qX.empty()) {
+		for (int ivec = 0; ivec < iNumPreviousVectors; ivec++) {
+			if (qX[ivec] != 0) {
+				SAFEDELETE(qX[ivec]);
+				SAFEDELETE(qXPrime[ivec]);
+			}
+		}
+	}
+
+	if (pX) {
+		SAFEDELETE(pX);
+	}
+
+	if (pXPrime) {
+		SAFEDELETE(pXPrime);
+	}
+
+	if (pdWorkSpace) {
+		SAFEDELETEARR(pdWorkSpace);
+	}
+
+	if (pDM) {
+		SAFEDELETE(pDM);
+	}
+
+	if (pRTSolver) {
+		SAFEDELETE(pRTSolver);
+	}
+
+	if (pDerivativeSteps) {
+		SAFEDELETE(pDerivativeSteps);
+	}
+
+	if (pFirstDummyStep) {
+		SAFEDELETE(pFirstDummyStep);
+	}
+
+	if (pDummySteps) {
+		SAFEDELETE(pDummySteps);
+	}
+
+	if (pFirstRegularStep) {
+		SAFEDELETE(pFirstRegularStep);
+	}
+
+	if (pRegularSteps) {
+		SAFEDELETE(pRegularSteps);
+	}
+
+	if (pSM) {
+		SAFEDELETE(pSM);
+	}
+
+	if (pNLS) {
+		SAFEDELETE(pNLS);
+	}
+
+	if (pTSC) {
+		delete pTSC;
+	}
+
+	DestroyTimeStepData();
 }
 
 /*scrive il contributo al file di restart*/
@@ -2022,770 +1757,770 @@
 Solver::Restart(std::ostream& out,DataManager::eRestart type) const
 {
 
-        out << "begin: initial value;" << std::endl;
-        switch(type) {
-        case DataManager::ATEND:
-                out << "  #  initial time: " << pDM->dGetTime() << ";"
-                        << std::endl
-                        << "  #  final time: " << dFinalTime << ";"
-                        << std::endl
-                        << "  #  time step: " << dInitialTimeStep << ";"
-                        << std::endl;
-                break;
-        case DataManager::ITERATIONS:
-        case DataManager::TIME:
-        case DataManager::TIMES:
-                out << "  initial time: " << pDM->dGetTime()<< ";" << std::endl
-                        << "  final time: " << dFinalTime << ";" << std::endl
-                        << "  time step: " << dInitialTimeStep << ";"
-                        << std::endl;
-                break;
-        default:
-                ASSERT(0);
-        }
-
-        out << "  method: ";
-        switch(RegularType) {
-        case INT_CRANKNICOLSON:
-                out << "Crank Nicolson; " << std::endl;
-                break;
-        case INT_MS2:
-                out << "ms, ";
-                pRhoRegular->Restart(out) << ", ";
-                pRhoAlgebraicRegular->Restart(out) << ";" << std::endl;
-                break;
-        case INT_HOPE:
-                out << "hope, ";
-                pRhoRegular->Restart(out) << ", ";
-                pRhoAlgebraicRegular->Restart(out) << ";" << std::endl;
-                break;
-
-        case INT_IMPLICITEULER:
-                out << "implicit euler;" << std::endl;
-                break;
-        default:
-                ASSERT(0);
-        }
-
-        integer iMI = pRegularSteps->GetIntegratorMaxIters();
-        out << "  max iterations: " << std::abs(iMI);
-        if (iMI < 0) out << ", at most";
-        out
-                << ";" << std::endl
-                << "  tolerance: " << pRegularSteps->GetIntegratorDTol();
-        switch(ResTest) {
-        case NonlinearSolverTest::NORM:
-                out << ", test, norm" ;
-                break;
-        case NonlinearSolverTest::MINMAX:
-                out << ", test, minmax" ;
-                break;
-        case NonlinearSolverTest::NONE:
-                NO_OP;
-        default:
-                silent_cerr("unhandled nonlinear solver test type" << std::endl);
-                throw ErrGeneric(MBDYN_EXCEPT_ARGS);
-        }
-
-        if (bScale) {
-                out << ", scale"
-                        << ", " << pRegularSteps->GetIntegratorDSolTol();
-        }
-
-        switch (SolTest) {
-        case NonlinearSolverTest::NORM:
-                out << ", test, norm" ;
-                break;
-        case NonlinearSolverTest::MINMAX:
-                out << ", test, minmax" ;
-                break;
-        case NonlinearSolverTest::NONE:
-                NO_OP;
-        default:
-                ASSERT(0);
-        }
-        out
-                << ";" << std::endl;
-
-        if ( pDerivativeSteps != 0 ) {
-                out
-                        << "  derivatives max iterations: " << pDerivativeSteps->GetIntegratorMaxIters() << ";" << std::endl
-                        << "  derivatives tolerance: " << pDerivativeSteps->GetIntegratorDTol() << ";" << std::endl
-                        << "  derivatives coefficient: " << dDerivativesCoef << ";" << std::endl;
-        }
-
-        if (iDummyStepsNumber) {
-                out
-                        << "  dummy steps max iterations: " << pDummySteps->GetIntegratorMaxIters() << ";" << std::endl
-                        << "  dummy steps tolerance: " << pDummySteps->GetIntegratorDTol() << ";" << std::endl;
-        }
-        out
-                << "  dummy steps number: " << iDummyStepsNumber << ";" << std::endl
-                << "  dummy steps ratio: " << dDummyStepsRatio << ";" << std::endl;
-        switch (NonlinearSolverType) {
-        case NonlinearSolver::MATRIXFREE:
-                out << "  #  nonlinear solver: matrix free;" << std::endl;
-                break;
-        case NonlinearSolver::NEWTONRAPHSON:
-        default :
-                out << "  nonlinear solver: newton raphson";
-                if (!bTrueNewtonRaphson) {
+	out << "begin: initial value;" << std::endl;
+	switch(type) {
+	case DataManager::ATEND:
+		out << "  #  initial time: " << pDM->dGetTime() << ";"
+			<< std::endl
+			<< "  #  final time: " << dFinalTime << ";"
+			<< std::endl
+			<< "  #  time step: " << dInitialTimeStep << ";"
+			<< std::endl;
+		break;
+	case DataManager::ITERATIONS:
+	case DataManager::TIME:
+	case DataManager::TIMES:
+		out << "  initial time: " << pDM->dGetTime()<< ";" << std::endl
+			<< "  final time: " << dFinalTime << ";" << std::endl
+			<< "  time step: " << dInitialTimeStep << ";"
+			<< std::endl;
+		break;
+	default:
+		ASSERT(0);
+	}
+
+	out << "  method: ";
+	switch(RegularType) {
+	case INT_CRANKNICOLSON:
+		out << "Crank Nicolson; " << std::endl;
+		break;
+	case INT_MS2:
+		out << "ms, ";
+		pRhoRegular->Restart(out) << ", ";
+		pRhoAlgebraicRegular->Restart(out) << ";" << std::endl;
+		break;
+	case INT_HOPE:
+		out << "hope, ";
+		pRhoRegular->Restart(out) << ", ";
+		pRhoAlgebraicRegular->Restart(out) << ";" << std::endl;
+		break;
+
+	case INT_IMPLICITEULER:
+		out << "implicit euler;" << std::endl;
+		break;
+	default:
+		ASSERT(0);
+	}
+
+	integer iMI = pRegularSteps->GetIntegratorMaxIters();
+	out << "  max iterations: " << std::abs(iMI);
+	if (iMI < 0) out << ", at most";
+	out
+		<< ";" << std::endl
+		<< "  tolerance: " << pRegularSteps->GetIntegratorDTol();
+	switch(ResTest) {
+	case NonlinearSolverTest::NORM:
+		out << ", test, norm" ;
+		break;
+	case NonlinearSolverTest::MINMAX:
+		out << ", test, minmax" ;
+		break;
+	case NonlinearSolverTest::NONE:
+		NO_OP;
+	default:
+		silent_cerr("unhandled nonlinear solver test type" << std::endl);
+		throw ErrGeneric(MBDYN_EXCEPT_ARGS);
+	}
+
+	if (bScale) {
+		out << ", scale"
+			<< ", " << pRegularSteps->GetIntegratorDSolTol();
+	}
+
+	switch (SolTest) {
+	case NonlinearSolverTest::NORM:
+		out << ", test, norm" ;
+		break;
+	case NonlinearSolverTest::MINMAX:
+		out << ", test, minmax" ;
+		break;
+	case NonlinearSolverTest::NONE:
+		NO_OP;
+	default:
+		ASSERT(0);
+	}
+	out
+		<< ";" << std::endl;
+
+	if ( pDerivativeSteps != 0 ) {
+		out
+			<< "  derivatives max iterations: " << pDerivativeSteps->GetIntegratorMaxIters() << ";" << std::endl
+			<< "  derivatives tolerance: " << pDerivativeSteps->GetIntegratorDTol() << ";" << std::endl
+			<< "  derivatives coefficient: " << dDerivativesCoef << ";" << std::endl;
+	}
+
+	if (iDummyStepsNumber) {
+		out
+			<< "  dummy steps max iterations: " << pDummySteps->GetIntegratorMaxIters() << ";" << std::endl
+			<< "  dummy steps tolerance: " << pDummySteps->GetIntegratorDTol() << ";" << std::endl;
+	}
+	out
+		<< "  dummy steps number: " << iDummyStepsNumber << ";" << std::endl
+		<< "  dummy steps ratio: " << dDummyStepsRatio << ";" << std::endl;
+	switch (NonlinearSolverType) {
+	case NonlinearSolver::MATRIXFREE:
+		out << "  #  nonlinear solver: matrix free;" << std::endl;
+		break;
+	case NonlinearSolver::NEWTONRAPHSON:
+	default :
+		out << "  nonlinear solver: newton raphson";
+		if (!bTrueNewtonRaphson) {
                         out << ", modified, " << oLineSearchParam.iIterationsBeforeAssembly;
                         if (oLineSearchParam.bKeepJacAcrossSteps) {
-                                out << ", keep jacobian matrix";
-                        }
-                        if (bHonorJacRequest) {
-                                out << ", honor element requests";
-                        }
-                }
-                out << ";" << std::endl;
-        }
-        out << "  solver: ";
-        RestartLinSol(out, CurrLinearSolver);
-        out << "end: initial value;" << std::endl << std::endl;
-        return out;
+				out << ", keep jacobian matrix";
+			}
+			if (bHonorJacRequest) {
+				out << ", honor element requests";
+			}
+		}
+		out << ";" << std::endl;
+	}
+	out << "  solver: ";
+	RestartLinSol(out, CurrLinearSolver);
+	out << "end: initial value;" << std::endl << std::endl;
+	return out;
 }
 
 /* Dati dell'integratore */
 void
 Solver::ReadData(MBDynParser& HP)
 {
-        DEBUGCOUTFNAME("MultiStepIntegrator::ReadData");
-
-        /* parole chiave */
-        static const char*const sKeyWords[] = {
-                "begin",
-                "initial" "value",
-                "multistep",		/* deprecated */
-                "end",
-
-                "initial" "time",
-                "final" "time",
-                "time" "step",
-                "min" "time" "step",
-                "max" "time" "step",
-                "tolerance",
-                "max" "residual",
-                "max" "iterations",
-                "modify" "residual" "test",
-                "enforce" "constraint" "equations",
-                /* DEPRECATED */
-                "fictitious" "steps" "number",
-                "fictitious" "steps" "ratio",
-                "fictitious" "steps" "tolerance",
-                "fictitious" "steps" "max" "iterations",
-                /* END OF DEPRECATED */
-
-                "dummy" "steps" "number",
-                "dummy" "steps" "ratio",
-                "dummy" "steps" "tolerance",
-                "dummy" "steps" "max" "iterations",
-
-                "abort" "after",
-                        "input",
-                        "assembly",
-                        "derivatives",
-
-                        /* DEPRECATED */ "fictitious" "steps" /* END OF DEPRECATED */ ,
-                        "dummy" "steps",
-
-                "output",
-                        "none",
-                        "iterations",
-                        "residual",
-                        "solution",
-                        /* DEPRECATED */ "jacobian" /* END OF DEPRECATED */ ,
-                        "jacobian" "matrix",
-                        "bailout",
-                        "messages",
-                        "counter",
-                        "matrix" "condition" "number",
-                        "solver" "condition" "number",
-                        "cpu" "time",
-                "output" "meter",
-
-                "method",
-                /* DEPRECATED */ "fictitious" "steps" "method" /* END OF DEPRECATED */ ,
-                "dummy" "steps" "method",
-
-                "Crank" "Nicolson",
-                /* DEPRECATED */ "Crank" "Nicholson" /* END OF DEPRECATED */ ,
-                        /* DEPRECATED */ "nostro" /* END OF DEPRECATED */ ,
-                        "ms",
-                        "hope",
-                        "bdf",
-                        "implicit" "euler",
+	DEBUGCOUTFNAME("MultiStepIntegrator::ReadData");
+
+	/* parole chiave */
+	static const char*const sKeyWords[] = {
+		"begin",
+		"initial" "value",
+		"multistep",		/* deprecated */
+		"end",
+
+		"initial" "time",
+		"final" "time",
+		"time" "step",
+		"min" "time" "step",
+		"max" "time" "step",
+		"tolerance",
+		"max" "residual",
+		"max" "iterations",
+		"modify" "residual" "test",
+		"enforce" "constraint" "equations",
+		/* DEPRECATED */
+		"fictitious" "steps" "number",
+		"fictitious" "steps" "ratio",
+		"fictitious" "steps" "tolerance",
+		"fictitious" "steps" "max" "iterations",
+		/* END OF DEPRECATED */
+
+		"dummy" "steps" "number",
+		"dummy" "steps" "ratio",
+		"dummy" "steps" "tolerance",
+		"dummy" "steps" "max" "iterations",
+
+		"abort" "after",
+			"input",
+			"assembly",
+			"derivatives",
+
+			/* DEPRECATED */ "fictitious" "steps" /* END OF DEPRECATED */ ,
+			"dummy" "steps",
+
+		"output",
+			"none",
+			"iterations",
+			"residual",
+			"solution",
+			/* DEPRECATED */ "jacobian" /* END OF DEPRECATED */ ,
+			"jacobian" "matrix",
+			"bailout",
+			"messages",
+			"counter",
+			"matrix" "condition" "number",
+			"solver" "condition" "number",
+			"cpu" "time",
+		"output" "meter",
+
+		"method",
+		/* DEPRECATED */ "fictitious" "steps" "method" /* END OF DEPRECATED */ ,
+		"dummy" "steps" "method",
+
+		"Crank" "Nicolson",
+		/* DEPRECATED */ "Crank" "Nicholson" /* END OF DEPRECATED */ ,
+			/* DEPRECATED */ "nostro" /* END OF DEPRECATED */ ,
+			"ms",
+			"hope",
+			"bdf",
+			"implicit" "euler",
                         "hybrid",
 
-                "derivatives" "coefficient",
-                "derivatives" "tolerance",
-                "derivatives" "max" "iterations",
-
-                /* DEPRECATED */
-                "true",
-                "modified",
-                /* END OF DEPRECATED */
-
-                "strategy",
-                        "factor",
-                        "no" "change",
-                        "change",
-
-                "pod",
-                "eigen" "analysis",
-
-                /* DEPRECATED */
-                "solver",
-                "interface" "solver",
-                /* END OF DEPRECATED */
-                "linear" "solver",
-                "interface" "linear" "solver",
-
-                /* DEPRECATED */
-                "preconditioner",
-                /* END OF DEPRECATED */
-
-                "nonlinear" "solver",
-                        "default",
-                        "newton" "raphson",
-                        "line" "search",
+		"derivatives" "coefficient",
+		"derivatives" "tolerance",
+		"derivatives" "max" "iterations",
+
+		/* DEPRECATED */
+		"true",
+		"modified",
+		/* END OF DEPRECATED */
+
+		"strategy",
+			"factor",
+			"no" "change",
+			"change",
+
+		"pod",
+		"eigen" "analysis",
+
+		/* DEPRECATED */
+		"solver",
+		"interface" "solver",
+		/* END OF DEPRECATED */
+		"linear" "solver",
+		"interface" "linear" "solver",
+
+		/* DEPRECATED */
+		"preconditioner",
+		/* END OF DEPRECATED */
+
+		"nonlinear" "solver",
+			"default",
+			"newton" "raphson",
+			"line" "search",
                         "bfgs",
                         "nox",
-                        "matrix" "free",
-                                "bicgstab",
-                                "gmres",
-                                        /* DEPRECATED */ "full" "jacobian" /* END OF DEPRECATED */ ,
-                                        "full" "jacobian" "matrix",
-
-                /* RTAI stuff */
-                "real" "time",
-
-                /* multithread stuff */
-                "threads",
-
-                NULL
-        };
-
-        /* enum delle parole chiave */
-        enum KeyWords {
-                UNKNOWN = -1,
-                BEGIN = 0,
-                INITIAL_VALUE,
-                MULTISTEP,
-                END,
-
-                INITIALTIME,
-                FINALTIME,
-                TIMESTEP,
-                MINTIMESTEP,
-                MAXTIMESTEP,
-                TOLERANCE,
-                MAXRESIDUAL,
-                MAXITERATIONS,
-                MODIFY_RES_TEST,
-                ENFORCE_CONSTRAINT_EQUATIONS,
-                FICTITIOUSSTEPSNUMBER,
-                FICTITIOUSSTEPSRATIO,
-                FICTITIOUSSTEPSTOLERANCE,
-                FICTITIOUSSTEPSMAXITERATIONS,
-
-                DUMMYSTEPSNUMBER,
-                DUMMYSTEPSRATIO,
-                DUMMYSTEPSTOLERANCE,
-                DUMMYSTEPSMAXITERATIONS,
-
-                ABORTAFTER,
-                INPUT,
-                ASSEMBLY,
-                DERIVATIVES,
-                FICTITIOUSSTEPS,
-                DUMMYSTEPS,
-
-                OUTPUT,
-                        NONE,
-                        ITERATIONS,
-                        RESIDUAL,
-                        SOLUTION,
-                        JACOBIAN,
-                        JACOBIANMATRIX,
-                        BAILOUT,
-                        MESSAGES,
-                        COUNTER,
-                        MATRIX_COND_NUM,
-                        SOLVER_COND_NUM,
-                        CPU_TIME,
-                OUTPUTMETER,
-
-                METHOD,
-                FICTITIOUSSTEPSMETHOD,
-                DUMMYSTEPSMETHOD,
-                CRANKNICOLSON,
-                CRANKNICHOLSON,
-                NOSTRO,
-                MS,
-                HOPE,
-                BDF,
-                IMPLICITEULER,
+			"matrix" "free",
+				"bicgstab",
+				"gmres",
+					/* DEPRECATED */ "full" "jacobian" /* END OF DEPRECATED */ ,
+					"full" "jacobian" "matrix",
+
+		/* RTAI stuff */
+		"real" "time",
+
+		/* multithread stuff */
+		"threads",
+
+		NULL
+	};
+
+	/* enum delle parole chiave */
+	enum KeyWords {
+		UNKNOWN = -1,
+		BEGIN = 0,
+		INITIAL_VALUE,
+		MULTISTEP,
+		END,
+
+		INITIALTIME,
+		FINALTIME,
+		TIMESTEP,
+		MINTIMESTEP,
+		MAXTIMESTEP,
+		TOLERANCE,
+		MAXRESIDUAL,
+		MAXITERATIONS,
+		MODIFY_RES_TEST,
+		ENFORCE_CONSTRAINT_EQUATIONS,
+		FICTITIOUSSTEPSNUMBER,
+		FICTITIOUSSTEPSRATIO,
+		FICTITIOUSSTEPSTOLERANCE,
+		FICTITIOUSSTEPSMAXITERATIONS,
+
+		DUMMYSTEPSNUMBER,
+		DUMMYSTEPSRATIO,
+		DUMMYSTEPSTOLERANCE,
+		DUMMYSTEPSMAXITERATIONS,
+
+		ABORTAFTER,
+		INPUT,
+		ASSEMBLY,
+		DERIVATIVES,
+		FICTITIOUSSTEPS,
+		DUMMYSTEPS,
+
+		OUTPUT,
+			NONE,
+			ITERATIONS,
+			RESIDUAL,
+			SOLUTION,
+			JACOBIAN,
+			JACOBIANMATRIX,
+			BAILOUT,
+			MESSAGES,
+			COUNTER,
+			MATRIX_COND_NUM,
+			SOLVER_COND_NUM,
+			CPU_TIME,
+		OUTPUTMETER,
+
+		METHOD,
+		FICTITIOUSSTEPSMETHOD,
+		DUMMYSTEPSMETHOD,
+		CRANKNICOLSON,
+		CRANKNICHOLSON,
+		NOSTRO,
+		MS,
+		HOPE,
+		BDF,
+		IMPLICITEULER,
                 HYBRID,
 
-                DERIVATIVESCOEFFICIENT,
-                DERIVATIVESTOLERANCE,
-                DERIVATIVESMAXITERATIONS,
-
-                /* DEPRECATED */
-                NR_TRUE,
-                MODIFIED,
-                /* END OF DEPRECATED */
-
-                STRATEGY,
-                STRATEGYFACTOR,
-                STRATEGYNOCHANGE,
-                STRATEGYCHANGE,
-
-                POD,
-                EIGENANALYSIS,
-
-                /* DEPRECATED */
-                SOLVER,
-                INTERFACESOLVER,
-                /* END OF DEPRECATED */
-                LINEARSOLVER,
-                INTERFACELINEARSOLVER,
-
-                /* DEPRECATED */
-                PRECONDITIONER,
-                /* END OF DEPRECATED */
-
-                NONLINEARSOLVER,
-                        DEFAULT,
-                        NEWTONRAPHSON,
-                        LINESEARCH,
+		DERIVATIVESCOEFFICIENT,
+		DERIVATIVESTOLERANCE,
+		DERIVATIVESMAXITERATIONS,
+
+		/* DEPRECATED */
+		NR_TRUE,
+		MODIFIED,
+		/* END OF DEPRECATED */
+
+		STRATEGY,
+		STRATEGYFACTOR,
+		STRATEGYNOCHANGE,
+		STRATEGYCHANGE,
+
+		POD,
+		EIGENANALYSIS,
+
+		/* DEPRECATED */
+		SOLVER,
+		INTERFACESOLVER,
+		/* END OF DEPRECATED */
+		LINEARSOLVER,
+		INTERFACELINEARSOLVER,
+
+		/* DEPRECATED */
+		PRECONDITIONER,
+		/* END OF DEPRECATED */
+
+		NONLINEARSOLVER,
+			DEFAULT,
+			NEWTONRAPHSON,
+			LINESEARCH,
                         BFGS,
                         NOX,
-                        MATRIXFREE,
-                                BICGSTAB,
-                                GMRES,
-                                        FULLJACOBIAN,
-                                        FULLJACOBIANMATRIX,
-
-                /* RTAI stuff */
-                REALTIME,
-
-                THREADS,
-
-                LASTKEYWORD
-        };
-
-        /* tabella delle parole chiave */
-        KeyTable K(HP, sKeyWords);
-
-        /* legge i dati della simulazione */
-        if (KeyWords(HP.GetDescription()) != BEGIN) {
-                silent_cerr("Error: <begin> expected at line "
-                        << HP.GetLineData() << "; aborting..." << std::endl);
-                throw ErrGeneric(MBDYN_EXCEPT_ARGS);
-        }
-
-        switch (KeyWords(HP.GetWord())) {
-        case MULTISTEP:
-                pedantic_cout("warning: \"begin: multistep\" is deprecated; "
-                        "use \"begin: initial value;\" instead." << std::endl);
-        case INITIAL_VALUE:
-                break;
-
-        default:
-                silent_cerr("Error: \"begin: initial value;\" expected at line "
-                        << HP.GetLineData() << "; aborting..." << std::endl);
-                throw ErrGeneric(MBDYN_EXCEPT_ARGS);
-        }
-
-        bool bMethod(false);
-        bool bDummyStepsMethod(false);
+			MATRIXFREE,
+				BICGSTAB,
+				GMRES,
+					FULLJACOBIAN,
+					FULLJACOBIANMATRIX,
+
+		/* RTAI stuff */
+		REALTIME,
+
+		THREADS,
+
+		LASTKEYWORD
+	};
+
+	/* tabella delle parole chiave */
+	KeyTable K(HP, sKeyWords);
+
+	/* legge i dati della simulazione */
+	if (KeyWords(HP.GetDescription()) != BEGIN) {
+		silent_cerr("Error: <begin> expected at line "
+			<< HP.GetLineData() << "; aborting..." << std::endl);
+		throw ErrGeneric(MBDYN_EXCEPT_ARGS);
+	}
+
+	switch (KeyWords(HP.GetWord())) {
+	case MULTISTEP:
+		pedantic_cout("warning: \"begin: multistep\" is deprecated; "
+			"use \"begin: initial value;\" instead." << std::endl);
+	case INITIAL_VALUE:
+		break;
+
+	default:
+		silent_cerr("Error: \"begin: initial value;\" expected at line "
+			<< HP.GetLineData() << "; aborting..." << std::endl);
+		throw ErrGeneric(MBDYN_EXCEPT_ARGS);
+	}
+
+	bool bMethod(false);
+	bool bDummyStepsMethod(false);
         StepIntegratorType eHybridDefaultIntRegular(INT_MS2);
 
-        /* dati letti qui ma da passare alle classi
-         *	StepIntegration e NonlinearSolver
-         */
-
-        doublereal dTol = ::dDefaultTol;
-        doublereal dSolutionTol = 0.;
-        iMaxIterations = ::iDefaultMaxIterations;
-        bool bModResTest = false;
-        bool bSetScaleAlgebraic = false;
-
-        /* Dati dei passi fittizi di trimmaggio iniziale */
-        doublereal dDummyStepsTolerance = ::dDefaultDummyStepsTolerance;
-        integer iDummyStepsMaxIterations = ::iDefaultMaxIterations;
-
-        /* Dati del passo iniziale di calcolo delle derivate */
-
-        doublereal dDerivativesTol = ::dDefaultTol;
+	/* dati letti qui ma da passare alle classi
+	 *	StepIntegration e NonlinearSolver
+	 */
+
+	doublereal dTol = ::dDefaultTol;
+	doublereal dSolutionTol = 0.;
+	iMaxIterations = ::iDefaultMaxIterations;
+	bool bModResTest = false;
+	bool bSetScaleAlgebraic = false;
+
+	/* Dati dei passi fittizi di trimmaggio iniziale */
+	doublereal dDummyStepsTolerance = ::dDefaultDummyStepsTolerance;
+	integer iDummyStepsMaxIterations = ::iDefaultMaxIterations;
+
+	/* Dati del passo iniziale di calcolo delle derivate */
+
+	doublereal dDerivativesTol = ::dDefaultTol;
         doublereal dDerivativesSolTol = -1.;
-        integer iDerivativesMaxIterations = ::iDefaultMaxIterations;
-        integer iDerivativesCoefMaxIter = 0;
-        doublereal dDerivativesCoefFactor = 10.;
+	integer iDerivativesMaxIterations = ::iDefaultMaxIterations;
+	integer iDerivativesCoefMaxIter = 0;
+	doublereal dDerivativesCoefFactor = 10.;
 
 #ifdef USE_MULTITHREAD
-        bool bSolverThreads(false);
-        unsigned nSolverThreads = 0;
+	bool bSolverThreads(false);
+	unsigned nSolverThreads = 0;
 #endif /* USE_MULTITHREAD */
 
 
-        /* Ciclo infinito */
-        while (true) {
-                KeyWords CurrKeyWord = KeyWords(HP.GetDescription());
-
-                switch (CurrKeyWord) {
-                case INITIALTIME:
-                        dInitialTime = HP.GetReal();
-                        DEBUGLCOUT(MYDEBUG_INPUT, "Initial time is "
-                                << dInitialTime << std::endl);
-                        break;
-
-                case FINALTIME:
-                        if (HP.IsKeyWord("forever")) {
-                                dFinalTime = std::numeric_limits<doublereal>::max();
-                        } else {
-                                dFinalTime = HP.GetReal();
-                        }
-                        DEBUGLCOUT(MYDEBUG_INPUT, "Final time is "
-                                << dFinalTime << std::endl);
-
-                        if(dFinalTime <= dInitialTime) {
-                                silent_cerr("warning: final time " << dFinalTime
-                                        << " is less than initial time "
-                                        << dInitialTime << ';' << std::endl
-                                        << "this will cause the simulation"
-                                        " to abort" << std::endl);
-                        }
-                        break;
-
-                case TIMESTEP:
-                        dInitialTimeStep = HP.GetReal();
-                        DEBUGLCOUT(MYDEBUG_INPUT, "Initial time step is "
-                                << dInitialTimeStep << std::endl);
-
-                        if (dInitialTimeStep == 0.) {
-                                silent_cerr("warning, null initial time step"
-                                        " is not allowed" << std::endl);
-                        } else if (dInitialTimeStep < 0.) {
-                                dInitialTimeStep = -dInitialTimeStep;
-                                silent_cerr("warning, negative initial time step"
-                                        " is not allowed;" << std::endl
-                                        << "its modulus " << dInitialTimeStep
-                                        << " will be considered" << std::endl);
-                        }
-                        break;
-
-                case MINTIMESTEP:
-                        try {
-                                dMinTimeStep = HP.GetReal(std::numeric_limits<doublereal>::min(), HighParser::range_gt<doublereal>(0.));
-
-                        } catch (HighParser::ErrValueOutOfRange<doublereal>& e) {
-                                silent_cerr("invalid min time step " << e.Get() << " (must be positive) [" << e.what() << "] at line " << HP.GetLineData() << std::endl);
-                                throw e;
-                        }
-                        break;
-
-                case MAXTIMESTEP:
-                        if (HP.IsKeyWord("unlimited")) {
-                                DriveCaller *pDC = 0;
-                                SAFENEWWITHCONSTRUCTOR(pDC, ConstDriveCaller, ConstDriveCaller(0.));
-                                MaxTimeStep.Set(pDC);
-
-                        } else {
-                                MaxTimeStep.Set(HP.GetDriveCaller());
-                        }
+	/* Ciclo infinito */
+	while (true) {
+		KeyWords CurrKeyWord = KeyWords(HP.GetDescription());
+
+		switch (CurrKeyWord) {
+		case INITIALTIME:
+			dInitialTime = HP.GetReal();
+			DEBUGLCOUT(MYDEBUG_INPUT, "Initial time is "
+				<< dInitialTime << std::endl);
+			break;
+
+		case FINALTIME:
+			if (HP.IsKeyWord("forever")) {
+				dFinalTime = std::numeric_limits<doublereal>::max();
+			} else {
+				dFinalTime = HP.GetReal();
+			}
+			DEBUGLCOUT(MYDEBUG_INPUT, "Final time is "
+				<< dFinalTime << std::endl);
+
+			if(dFinalTime <= dInitialTime) {
+				silent_cerr("warning: final time " << dFinalTime
+					<< " is less than initial time "
+					<< dInitialTime << ';' << std::endl
+					<< "this will cause the simulation"
+					" to abort" << std::endl);
+			}
+			break;
+
+		case TIMESTEP:
+			dInitialTimeStep = HP.GetReal();
+			DEBUGLCOUT(MYDEBUG_INPUT, "Initial time step is "
+				<< dInitialTimeStep << std::endl);
+
+			if (dInitialTimeStep == 0.) {
+				silent_cerr("warning, null initial time step"
+					" is not allowed" << std::endl);
+			} else if (dInitialTimeStep < 0.) {
+				dInitialTimeStep = -dInitialTimeStep;
+				silent_cerr("warning, negative initial time step"
+					" is not allowed;" << std::endl
+					<< "its modulus " << dInitialTimeStep
+					<< " will be considered" << std::endl);
+			}
+			break;
+
+		case MINTIMESTEP:
+			try {
+				dMinTimeStep = HP.GetReal(std::numeric_limits<doublereal>::min(), HighParser::range_gt<doublereal>(0.));
+
+			} catch (HighParser::ErrValueOutOfRange<doublereal>& e) {
+				silent_cerr("invalid min time step " << e.Get() << " (must be positive) [" << e.what() << "] at line " << HP.GetLineData() << std::endl);
+				throw e;
+			}
+			break;
+
+		case MAXTIMESTEP:
+			if (HP.IsKeyWord("unlimited")) {
+				DriveCaller *pDC = 0;
+				SAFENEWWITHCONSTRUCTOR(pDC, ConstDriveCaller, ConstDriveCaller(0.));
+				MaxTimeStep.Set(pDC);
+
+			} else {
+				MaxTimeStep.Set(HP.GetDriveCaller());
+			}
 
 #ifdef DEBUG
-                        if (typeid(*MaxTimeStep.pGetDriveCaller()) == typeid(PostponedDriveCaller)) {
-                                DEBUGLCOUT(MYDEBUG_INPUT, "Max time step is postponed" << std::endl);
-
-                        } else {
-                                DEBUGLCOUT(MYDEBUG_INPUT, "Max time step is " << MaxTimeStep.dGet() << std::endl);
-                        }
+			if (typeid(*MaxTimeStep.pGetDriveCaller()) == typeid(PostponedDriveCaller)) {
+				DEBUGLCOUT(MYDEBUG_INPUT, "Max time step is postponed" << std::endl);
+
+			} else {
+				DEBUGLCOUT(MYDEBUG_INPUT, "Max time step is " << MaxTimeStep.dGet() << std::endl);
+			}
 #endif // DEBUG
 
-                        eTimeStepLimit = (HP.IsKeyWord("hard" "limit")
-                                                                && HP.GetYesNoOrBool())
-                                                        ? TS_HARD_LIMIT
-                                                        : TS_SOFT_LIMIT;
-
-                        if (dGetInitialMaxTimeStep() == 0.) {
-                                silent_cout("no max time step limit will be"
-                                        " considered" << std::endl);
-
-                        } else if (dGetInitialMaxTimeStep() < 0.) {
-                                silent_cerr("negative max time step"
-                                        " is not allowed" << std::endl);
-                                throw ErrGeneric(MBDYN_EXCEPT_ARGS);
-                        }
-                        break;
-
-                case FICTITIOUSSTEPSNUMBER:
-                case DUMMYSTEPSNUMBER:
-                        iDummyStepsNumber = HP.GetInt();
-                        if (iDummyStepsNumber < 0) {
-                                iDummyStepsNumber =
-                                        ::iDefaultDummyStepsNumber;
-                                silent_cerr("negative dummy steps number"
-                                        " is illegal" << std::endl);
-                                throw ErrGeneric(MBDYN_EXCEPT_ARGS);
-
-                        } else if (iDummyStepsNumber == 1) {
-                                silent_cerr("warning, a single dummy step"
-                                        " may be useless" << std::endl);
-                        }
-
-                        DEBUGLCOUT(MYDEBUG_INPUT, "Dummy steps number: "
-                                << iDummyStepsNumber << std::endl);
-                        break;
-
-                case FICTITIOUSSTEPSRATIO:
-                case DUMMYSTEPSRATIO:
-                        dDummyStepsRatio = HP.GetReal();
-                        if (dDummyStepsRatio < 0.) {
-                                silent_cerr("negative dummy steps ratio"
-                                        " is illegal" << std::endl);
-                                throw ErrGeneric(MBDYN_EXCEPT_ARGS);
-                        }
-
-                        if (dDummyStepsRatio > 1.) {
-                                silent_cerr("warning, dummy steps ratio"
-                                        " is larger than one." << std::endl
-                                        << "Something like 1.e-3 should"
-                                        " be safer ..." << std::endl);
-                        }
-
-                        DEBUGLCOUT(MYDEBUG_INPUT, "Dummy steps ratio: "
-                                << dDummyStepsRatio << std::endl);
-                        break;
-
-                case FICTITIOUSSTEPSTOLERANCE:
-                case DUMMYSTEPSTOLERANCE:
-                        dDummyStepsTolerance = HP.GetReal();
-                        if (dDummyStepsTolerance <= 0.) {
-                                silent_cerr("negative dummy steps"
-                                        " tolerance is illegal" << std::endl);
-                                throw ErrGeneric(MBDYN_EXCEPT_ARGS);
-                        }
-                        DEBUGLCOUT(MYDEBUG_INPUT,
-                                "Dummy steps tolerance: "
-                                << dDummyStepsTolerance << std::endl);
-                        break;
-
-                case ABORTAFTER: {
-                        KeyWords WhenToAbort(KeyWords(HP.GetWord()));
-                        switch (WhenToAbort) {
-                        case INPUT:
-                                eAbortAfter = AFTER_INPUT;
-                                DEBUGLCOUT(MYDEBUG_INPUT,
-                                        "Simulation will abort after"
-                                        " data input" << std::endl);
-                                break;
-
-                        case ASSEMBLY:
-                                eAbortAfter = AFTER_ASSEMBLY;
-                                DEBUGLCOUT(MYDEBUG_INPUT,
-                                        "Simulation will abort after"
-                                        " initial assembly" << std::endl);
-                                break;
-
-                        case DERIVATIVES:
-                                eAbortAfter = AFTER_DERIVATIVES;
-                                DEBUGLCOUT(MYDEBUG_INPUT,
-                                        "Simulation will abort after"
-                                        " derivatives solution" << std::endl);
-                                break;
-
-                        case FICTITIOUSSTEPS:
-                        case DUMMYSTEPS:
-                                eAbortAfter = AFTER_DUMMY_STEPS;
-                                DEBUGLCOUT(MYDEBUG_INPUT,
-                                        "Simulation will abort after"
-                                        " dummy steps solution" << std::endl);
-                                break;
-
-                        default:
-                                silent_cerr("Don't know when to abort,"
-                                        " so I'm going to abort now" << std::endl);
-                                throw ErrGeneric(MBDYN_EXCEPT_ARGS);
-                        }
-                } break;
-
-                case OUTPUT: {
-                        unsigned OF = OUTPUT_DEFAULT;
-                        bool setOutput = false;
-
-                        while (HP.IsArg()) {
-                                KeyWords OutputFlag(KeyWords(HP.GetWord()));
-                                switch (OutputFlag) {
-                                case NONE:
-                                        OF = OUTPUT_NONE;
-                                        setOutput = true;
-                                        break;
-
-                                case ITERATIONS:
-                                        OF |= OUTPUT_ITERS;
-                                        break;
-
-                                case RESIDUAL:
-                                        OF |= OUTPUT_RES;
-                                        break;
-
-                                case SOLUTION:
-                                        OF |= OUTPUT_SOL;
-                                        break;
-
-                                case JACOBIAN:
-                                case JACOBIANMATRIX:
-                                        OF |= OUTPUT_JAC;
-                                        break;
-
-                                case BAILOUT:
-                                        OF |= OUTPUT_BAILOUT;
-                                        break;
-
-                                case MESSAGES:
-                                        OF |= OUTPUT_MSG;
-                                        break;
-
-                                case COUNTER:
-                                        OF |= OUTPUT_COUNTER;
-                                        break;
-
-                                case MATRIX_COND_NUM:
-                                        DelOutputFlags(OUTPUT_MAT_COND_NUM);
-                                        if (HP.IsKeyWord("norm")) {
-                                                if (HP.IsKeyWord("inf")) {
-                                                        OF |= OUTPUT_MAT_COND_NUM_INF;
-                                                } else {
-                                                        const double P = HP.GetReal();
-                                                        if (P != 1.) {
-                                                                silent_cerr("Only inf or 1 norm are supported for condition numbers at line " << HP.GetLineData() << std::endl);
-                                                                throw ErrGeneric(MBDYN_EXCEPT_ARGS);
-                                                        }
-                                                        OF |= OUTPUT_MAT_COND_NUM_1;
-                                                }
-                                        } else {
-                                                OF |= OUTPUT_MAT_COND_NUM_1;
-                                        }
-                                        break;
-
-                                case SOLVER_COND_NUM:
-                                        OF |= OUTPUT_SOLVER_COND_NUM;
-                                        if (HP.IsKeyWord("stat")) {
-                                                if (HP.GetYesNoOrBool()) {
-                                                        OF |= OUTPUT_SOLVER_COND_STAT;
-                                                } else {
-                                                        DelOutputFlags(OUTPUT_SOLVER_COND_STAT);
-                                                }
-                                        }
-                                        break;
-                                case CPU_TIME:
-                                        OF |= OUTPUT_CPU_TIME;
-                                        break;
-
-                                default:
-                                        silent_cerr("Warning, unknown output flag "
-                                                "at line " << HP.GetLineData()
-                                                << "; ignored" << std::endl);
-                                        break;
-                                }
-                        }
-
-                        if (setOutput) {
-                                SetOutputFlags(OF);
-
-                        } else {
-                                AddOutputFlags(OF);
-                        }
-                } break;
-
-                case OUTPUTMETER:
-                        SetOutputMeter(HP.GetDriveCaller(true));
-                        break;
-
-                case METHOD: {
-                        if (bMethod) {
-                                silent_cerr("error: multiple definition"
-                                        " of integration method at line "
-                                        << HP.GetLineData() << std::endl);
-                                throw ErrGeneric(MBDYN_EXCEPT_ARGS);
-                        }
-                        bMethod = true;
-
-                        KeyWords KMethod = KeyWords(HP.GetWord());
-                        switch (KMethod) {
-                        case CRANKNICHOLSON:
-                                silent_cout("warning: \"crank nicolson\" is the correct spelling "
-                                        "at line " << HP.GetLineData() << std::endl);
-                        case CRANKNICOLSON:
-                                RegularType = INT_CRANKNICOLSON;
-                                break;
-
-                        case BDF:
-                                /* default (order 2) */
-                                RegularType = INT_MS2;
-
-                                if (HP.IsKeyWord("order")) {
-                                        int iOrder = HP.GetInt();
-
-                                        switch (iOrder) {
-                                        case 1:
-                                                RegularType = INT_IMPLICITEULER;
-                                                break;
-
-                                        case 2:
-                                                break;
-
-                                        default:
-                                                silent_cerr("unhandled BDF order " << iOrder << std::endl);
-                                                throw ErrGeneric(MBDYN_EXCEPT_ARGS);
-                                        }
-                                }
-
-                                if (RegularType == INT_MS2) {
-                                        SAFENEW(pRhoRegular, NullDriveCaller);
-                                        SAFENEW(pRhoAlgebraicRegular, NullDriveCaller);
-                                }
-                                break;
-
-                        case NOSTRO:
-                                silent_cerr("integration method \"nostro\" "
-                                        "is deprecated; use \"ms\" "
-                                        "instead at line "
-                                        << HP.GetLineData()
-                                        << std::endl);
-                        case MS:
-                        case HOPE:
-                                pRhoRegular = HP.GetDriveCaller(true);
-
-                                pRhoAlgebraicRegular = 0;
-                                if (HP.IsArg()) {
-                                        pRhoAlgebraicRegular = HP.GetDriveCaller(true);
-                                } else {
-                                        pRhoAlgebraicRegular = pRhoRegular->pCopy();
-                                }
-
-                                switch (KMethod) {
-                                case NOSTRO:
-                                case MS:
-                                        RegularType = INT_MS2;
-                                        break;
-
-                                case HOPE:
-                                        RegularType = INT_HOPE;
-                                        break;
-
-                                default:
-                                        throw ErrGeneric(MBDYN_EXCEPT_ARGS);
-                                }
-                                break;
-
-                        case IMPLICITEULER:
-                                RegularType = INT_IMPLICITEULER;
-                                break;
+			eTimeStepLimit = (HP.IsKeyWord("hard" "limit")
+								&& HP.GetYesNoOrBool())
+							? TS_HARD_LIMIT
+							: TS_SOFT_LIMIT;
+
+			if (dGetInitialMaxTimeStep() == 0.) {
+				silent_cout("no max time step limit will be"
+					" considered" << std::endl);
+
+			} else if (dGetInitialMaxTimeStep() < 0.) {
+				silent_cerr("negative max time step"
+					" is not allowed" << std::endl);
+				throw ErrGeneric(MBDYN_EXCEPT_ARGS);
+			}
+			break;
+
+		case FICTITIOUSSTEPSNUMBER:
+		case DUMMYSTEPSNUMBER:
+			iDummyStepsNumber = HP.GetInt();
+			if (iDummyStepsNumber < 0) {
+				iDummyStepsNumber =
+					::iDefaultDummyStepsNumber;
+				silent_cerr("negative dummy steps number"
+					" is illegal" << std::endl);
+				throw ErrGeneric(MBDYN_EXCEPT_ARGS);
+
+			} else if (iDummyStepsNumber == 1) {
+				silent_cerr("warning, a single dummy step"
+					" may be useless" << std::endl);
+			}
+
+			DEBUGLCOUT(MYDEBUG_INPUT, "Dummy steps number: "
+				<< iDummyStepsNumber << std::endl);
+			break;
+
+		case FICTITIOUSSTEPSRATIO:
+		case DUMMYSTEPSRATIO:
+			dDummyStepsRatio = HP.GetReal();
+			if (dDummyStepsRatio < 0.) {
+				silent_cerr("negative dummy steps ratio"
+					" is illegal" << std::endl);
+				throw ErrGeneric(MBDYN_EXCEPT_ARGS);
+			}
+
+			if (dDummyStepsRatio > 1.) {
+				silent_cerr("warning, dummy steps ratio"
+					" is larger than one." << std::endl
+					<< "Something like 1.e-3 should"
+					" be safer ..." << std::endl);
+			}
+
+			DEBUGLCOUT(MYDEBUG_INPUT, "Dummy steps ratio: "
+				<< dDummyStepsRatio << std::endl);
+			break;
+
+		case FICTITIOUSSTEPSTOLERANCE:
+		case DUMMYSTEPSTOLERANCE:
+			dDummyStepsTolerance = HP.GetReal();
+			if (dDummyStepsTolerance <= 0.) {
+				silent_cerr("negative dummy steps"
+					" tolerance is illegal" << std::endl);
+				throw ErrGeneric(MBDYN_EXCEPT_ARGS);
+			}
+			DEBUGLCOUT(MYDEBUG_INPUT,
+				"Dummy steps tolerance: "
+				<< dDummyStepsTolerance << std::endl);
+			break;
+
+		case ABORTAFTER: {
+			KeyWords WhenToAbort(KeyWords(HP.GetWord()));
+			switch (WhenToAbort) {
+			case INPUT:
+				eAbortAfter = AFTER_INPUT;
+				DEBUGLCOUT(MYDEBUG_INPUT,
+					"Simulation will abort after"
+					" data input" << std::endl);
+				break;
+
+			case ASSEMBLY:
+				eAbortAfter = AFTER_ASSEMBLY;
+				DEBUGLCOUT(MYDEBUG_INPUT,
+					"Simulation will abort after"
+					" initial assembly" << std::endl);
+				break;
+
+			case DERIVATIVES:
+				eAbortAfter = AFTER_DERIVATIVES;
+				DEBUGLCOUT(MYDEBUG_INPUT,
+					"Simulation will abort after"
+					" derivatives solution" << std::endl);
+				break;
+
+			case FICTITIOUSSTEPS:
+			case DUMMYSTEPS:
+				eAbortAfter = AFTER_DUMMY_STEPS;
+				DEBUGLCOUT(MYDEBUG_INPUT,
+					"Simulation will abort after"
+					" dummy steps solution" << std::endl);
+				break;
+
+			default:
+				silent_cerr("Don't know when to abort,"
+					" so I'm going to abort now" << std::endl);
+				throw ErrGeneric(MBDYN_EXCEPT_ARGS);
+			}
+		} break;
+
+		case OUTPUT: {
+			unsigned OF = OUTPUT_DEFAULT;
+			bool setOutput = false;
+
+			while (HP.IsArg()) {
+				KeyWords OutputFlag(KeyWords(HP.GetWord()));
+				switch (OutputFlag) {
+				case NONE:
+					OF = OUTPUT_NONE;
+					setOutput = true;
+					break;
+
+				case ITERATIONS:
+					OF |= OUTPUT_ITERS;
+					break;
+
+				case RESIDUAL:
+					OF |= OUTPUT_RES;
+					break;
+
+				case SOLUTION:
+					OF |= OUTPUT_SOL;
+					break;
+
+				case JACOBIAN:
+				case JACOBIANMATRIX:
+					OF |= OUTPUT_JAC;
+					break;
+
+				case BAILOUT:
+					OF |= OUTPUT_BAILOUT;
+					break;
+
+				case MESSAGES:
+					OF |= OUTPUT_MSG;
+					break;
+
+				case COUNTER:
+					OF |= OUTPUT_COUNTER;
+					break;
+
+				case MATRIX_COND_NUM:
+					DelOutputFlags(OUTPUT_MAT_COND_NUM);
+					if (HP.IsKeyWord("norm")) {
+						if (HP.IsKeyWord("inf")) {
+							OF |= OUTPUT_MAT_COND_NUM_INF;
+						} else {
+							const double P = HP.GetReal();
+							if (P != 1.) {
+								silent_cerr("Only inf or 1 norm are supported for condition numbers at line " << HP.GetLineData() << std::endl);
+								throw ErrGeneric(MBDYN_EXCEPT_ARGS);
+							}
+							OF |= OUTPUT_MAT_COND_NUM_1;
+						}
+					} else {
+						OF |= OUTPUT_MAT_COND_NUM_1;
+					}
+					break;
+
+				case SOLVER_COND_NUM:
+					OF |= OUTPUT_SOLVER_COND_NUM;
+					if (HP.IsKeyWord("stat")) {
+						if (HP.GetYesNoOrBool()) {
+							OF |= OUTPUT_SOLVER_COND_STAT;
+						} else {
+							DelOutputFlags(OUTPUT_SOLVER_COND_STAT);
+						}
+					}
+					break;
+				case CPU_TIME:
+					OF |= OUTPUT_CPU_TIME;
+					break;
+
+				default:
+					silent_cerr("Warning, unknown output flag "
+						"at line " << HP.GetLineData()
+						<< "; ignored" << std::endl);
+					break;
+				}
+			}
+
+			if (setOutput) {
+				SetOutputFlags(OF);
+
+			} else {
+				AddOutputFlags(OF);
+			}
+		} break;
+
+		case OUTPUTMETER:
+			SetOutputMeter(HP.GetDriveCaller(true));
+			break;
+
+		case METHOD: {
+			if (bMethod) {
+				silent_cerr("error: multiple definition"
+					" of integration method at line "
+					<< HP.GetLineData() << std::endl);
+				throw ErrGeneric(MBDYN_EXCEPT_ARGS);
+			}
+			bMethod = true;
+
+			KeyWords KMethod = KeyWords(HP.GetWord());
+			switch (KMethod) {
+			case CRANKNICHOLSON:
+				silent_cout("warning: \"crank nicolson\" is the correct spelling "
+					"at line " << HP.GetLineData() << std::endl);
+			case CRANKNICOLSON:
+				RegularType = INT_CRANKNICOLSON;
+				break;
+
+			case BDF:
+				/* default (order 2) */
+				RegularType = INT_MS2;
+
+				if (HP.IsKeyWord("order")) {
+					int iOrder = HP.GetInt();
+
+					switch (iOrder) {
+					case 1:
+						RegularType = INT_IMPLICITEULER;
+						break;
+
+					case 2:
+						break;
+
+					default:
+						silent_cerr("unhandled BDF order " << iOrder << std::endl);
+						throw ErrGeneric(MBDYN_EXCEPT_ARGS);
+					}
+				}
+
+				if (RegularType == INT_MS2) {
+					SAFENEW(pRhoRegular, NullDriveCaller);
+					SAFENEW(pRhoAlgebraicRegular, NullDriveCaller);
+				}
+				break;
+
+			case NOSTRO:
+				silent_cerr("integration method \"nostro\" "
+					"is deprecated; use \"ms\" "
+					"instead at line "
+					<< HP.GetLineData()
+					<< std::endl);
+			case MS:
+			case HOPE:
+				pRhoRegular = HP.GetDriveCaller(true);
+
+				pRhoAlgebraicRegular = 0;
+				if (HP.IsArg()) {
+					pRhoAlgebraicRegular = HP.GetDriveCaller(true);
+				} else {
+					pRhoAlgebraicRegular = pRhoRegular->pCopy();
+				}
+
+				switch (KMethod) {
+				case NOSTRO:
+				case MS:
+					RegularType = INT_MS2;
+					break;
+
+				case HOPE:
+					RegularType = INT_HOPE;
+					break;
+
+				default:
+					throw ErrGeneric(MBDYN_EXCEPT_ARGS);
+				}
+				break;
+
+			case IMPLICITEULER:
+				RegularType = INT_IMPLICITEULER;
+				break;
                         case HYBRID: {
                                 const KeyWords KMethod = KeyWords(HP.GetWord());
 
@@ -2827,760 +2562,760 @@
 
                                 RegularType = INT_HYBRID;
                         } break;
-                        default:
-                                silent_cerr("Unknown integration method at line "
-                                        << HP.GetLineData() << std::endl);
-                                throw ErrGeneric(MBDYN_EXCEPT_ARGS);
-                        }
-                        break;
-                }
-
-                case FICTITIOUSSTEPSMETHOD:
-                case DUMMYSTEPSMETHOD: {
-                        if (bDummyStepsMethod) {
-                                silent_cerr("error: multiple definition "
-                                        "of dummy steps integration method "
-                                        "at line " << HP.GetLineData()
-                                        << std::endl);
-                                throw ErrGeneric(MBDYN_EXCEPT_ARGS);
-                        }
-                        bDummyStepsMethod = true;
-
-                        KeyWords KMethod = KeyWords(HP.GetWord());
-                        switch (KMethod) {
-                        case CRANKNICHOLSON:
-                                silent_cout("warning: \"crank nicolson\" is the correct spelling" << std::endl);
-                        case CRANKNICOLSON:
-                                DummyType = INT_CRANKNICOLSON;
-                                break;
-
-                        case BDF:
-                                /* default (order 2) */
-                                DummyType = INT_MS2;
-
-                                if (HP.IsKeyWord("order")) {
-                                        int iOrder = HP.GetInt();
-
-                                        switch (iOrder) {
-                                        case 1:
-                                                DummyType = INT_IMPLICITEULER;
-                                                break;
-
-                                        case 2:
-                                                break;
-
-                                        default:
-                                                silent_cerr("unhandled BDF order " << iOrder << std::endl);
-                                                throw ErrGeneric(MBDYN_EXCEPT_ARGS);
-                                        }
-                                }
-
-                                if (DummyType == INT_MS2) {
-                                        SAFENEW(pRhoDummy, NullDriveCaller);
-                                        SAFENEW(pRhoAlgebraicDummy, NullDriveCaller);
-                                }
-                                break;
-
-                        case NOSTRO:
-                        case MS:
-                        case HOPE:
-                                pRhoDummy = HP.GetDriveCaller(true);
-
-                                if (HP.IsArg()) {
-                                        pRhoAlgebraicDummy = HP.GetDriveCaller(true);
-                                } else {
-                                        pRhoAlgebraicDummy = pRhoDummy->pCopy();
-                                }
-
-                                switch (KMethod) {
-                                case NOSTRO:
-                                case MS:
-                                        DummyType = INT_MS2;
-                                        break;
-
-                                case HOPE:
-                                        DummyType = INT_HOPE;
-                                        break;
-
-                                default:
-                                        throw ErrGeneric(MBDYN_EXCEPT_ARGS);
-                                }
-                                break;
-
-                        case IMPLICITEULER:
-                                DummyType = INT_IMPLICITEULER;
-                                break;
-
-                        default:
-                                silent_cerr("Unknown integration method at line " << HP.GetLineData() << std::endl);
-                                throw ErrGeneric(MBDYN_EXCEPT_ARGS);
-                        }
-                        break;
-                }
-
-                case TOLERANCE: {
-                        /*
-                         * residual tolerance; can be the keyword "null",
-                         * which means that the convergence test
-                         * will be computed on the solution, or a number
-                         */
-                        if (HP.IsKeyWord("null")) {
-                                dTol = 0.;
-
-                        } else {
-                                dTol = HP.GetReal();
-                                if (dTol < 0.) {
-                                        dTol = ::dDefaultTol;
-                                        silent_cerr("warning, residual tolerance "
-                                                "< 0. is illegal; "
-                                                "using default value " << dTol
-                                                << std::endl);
-                                }
-                        }
-
-                        /* safe default */
-                        if (dTol == 0.) {
-                                ResTest = NonlinearSolverTest::NONE;
-                        }
-
-                        if (HP.IsArg()) {
-                                if (HP.IsKeyWord("test")) {
-                                        if (HP.IsKeyWord("norm")) {
-                                                ResTest = NonlinearSolverTest::NORM;
-                                        } else if (HP.IsKeyWord("minmax")) {
-                                                ResTest = NonlinearSolverTest::MINMAX;
-                                        } else if (HP.IsKeyWord("relnorm")) {
-                                                ResTest = NonlinearSolverTest::RELNORM;
-                                        } else if (HP.IsKeyWord("sepnorm")) {
-                                                ResTest = NonlinearSolverTest::SEPNORM;
-                                        } else if (HP.IsKeyWord("none")) {
-                                                ResTest = NonlinearSolverTest::NONE;
-                                        } else {
-                                                silent_cerr("unknown test "
-                                                        "method at line "
-                                                        << HP.GetLineData()
-                                                        << std::endl);
-                                                throw ErrGeneric(MBDYN_EXCEPT_ARGS);
-                                        }
-
-                                        if (HP.IsKeyWord("scale")) {
-                                                if (ResTest == NonlinearSolverTest::NONE) {
-                                                        silent_cerr("it's a nonsense "
-                                                                "to scale a disabled test; "
-                                                                "\"scale\" ignored"
-                                                                << std::endl);
-                                                        bScale = false;
-                                                } else {
-                                                        bScale = true;
-                                                }
-                                        }
-                                }
-                        }
-
-                        if (HP.IsArg()) {
-                                if (!HP.IsKeyWord("null")) {
-                                        dSolutionTol = HP.GetReal();
-                                }
-
-                                /* safe default */
-                                if (dSolutionTol != 0.) {
-                                        SolTest = NonlinearSolverTest::NORM;
-                                }
-
-                                if (HP.IsArg()) {
-                                        if (HP.IsKeyWord("test")) {
-                                                if (HP.IsKeyWord("norm")) {
-                                                        SolTest = NonlinearSolverTest::NORM;
-                                                } else if (HP.IsKeyWord("minmax")) {
-                                                        SolTest = NonlinearSolverTest::MINMAX;
-                                                } else if (HP.IsKeyWord("none")) {
-                                                        SolTest = NonlinearSolverTest::NONE;
-                                                } else {
-                                                        silent_cerr("unknown test "
-                                                                "method at line "
-                                                                << HP.GetLineData()
-                                                                << std::endl);
-                                                        throw ErrGeneric(MBDYN_EXCEPT_ARGS);
-                                                }
-                                        }
-                                }
-
-                        } else if (dTol == 0.) {
-                                silent_cerr("need solution tolerance "
-                                        "with null residual tolerance"
-                                        << std::endl);
-                                throw ErrGeneric(MBDYN_EXCEPT_ARGS);
-                        }
-
-                        if (dSolutionTol < 0.) {
-                                dSolutionTol = 0.;
-                                silent_cerr("warning, solution tolerance "
-                                        "< 0. is illegal; "
-                                        "solution test is disabled"
-                                        << std::endl);
-                        }
-
-                        if (dTol == 0. && dSolutionTol == 0.) {
-                                silent_cerr("both residual and solution "
-                                        "tolerances are zero" << std::endl);
-                                throw ErrGeneric(MBDYN_EXCEPT_ARGS);
-                        }
-
-                        DEBUGLCOUT(MYDEBUG_INPUT, "tolerance = " << dTol
-                                        << ", " << dSolutionTol << std::endl);
-                        break;
-                }
-
-                case MAXRESIDUAL: {
-                        if (HP.IsKeyWord("differential" "equations")) {
-                                dMaxResidualDiff = HP.GetReal();
-
-                                if (dMaxResidualDiff <= 0.) {
-                                        silent_cerr("error: max residual for differential equations "
-                                                                "must be greater than zero at line "
-                                                        << HP.GetLineData() << std::endl);
-                                        throw ErrGeneric(MBDYN_EXCEPT_ARGS);
-                                }
-                        }
-
-                        if (HP.IsKeyWord("all" "equations") || HP.IsArg()) {
-                                dMaxResidual = HP.GetReal();
-
-                                if (dMaxResidual <= 0.) {
-                                        silent_cerr("error: max residual must be greater than zero at line "
-                                                        << HP.GetLineData() << std::endl);
-                                        throw ErrGeneric(MBDYN_EXCEPT_ARGS);
-                                }
-                        }
-                        break;
-                }
-
-                case DERIVATIVESTOLERANCE: {
-                        dDerivativesTol = HP.GetReal();
-                        if (dDerivativesTol <= 0.) {
-                                dDerivativesTol = ::dDefaultTol;
-                                silent_cerr("warning, derivatives "
-                                        "tolerance <= 0.0 is illegal; "
-                                        "using default value "
-                                        << dDerivativesTol
-                                        << std::endl);
-                        }
-                        DEBUGLCOUT(MYDEBUG_INPUT,
-                                        "Derivatives tolerance = "
-                                        << dDerivativesTol
-                                        << std::endl);
+			default:
+				silent_cerr("Unknown integration method at line "
+					<< HP.GetLineData() << std::endl);
+				throw ErrGeneric(MBDYN_EXCEPT_ARGS);
+			}
+			break;
+		}
+
+		case FICTITIOUSSTEPSMETHOD:
+		case DUMMYSTEPSMETHOD: {
+			if (bDummyStepsMethod) {
+				silent_cerr("error: multiple definition "
+					"of dummy steps integration method "
+					"at line " << HP.GetLineData()
+					<< std::endl);
+				throw ErrGeneric(MBDYN_EXCEPT_ARGS);
+			}
+			bDummyStepsMethod = true;
+
+			KeyWords KMethod = KeyWords(HP.GetWord());
+			switch (KMethod) {
+			case CRANKNICHOLSON:
+				silent_cout("warning: \"crank nicolson\" is the correct spelling" << std::endl);
+			case CRANKNICOLSON:
+				DummyType = INT_CRANKNICOLSON;
+				break;
+
+			case BDF:
+				/* default (order 2) */
+				DummyType = INT_MS2;
+
+				if (HP.IsKeyWord("order")) {
+					int iOrder = HP.GetInt();
+
+					switch (iOrder) {
+					case 1:
+						DummyType = INT_IMPLICITEULER;
+						break;
+
+					case 2:
+						break;
+
+					default:
+						silent_cerr("unhandled BDF order " << iOrder << std::endl);
+						throw ErrGeneric(MBDYN_EXCEPT_ARGS);
+					}
+				}
+
+				if (DummyType == INT_MS2) {
+					SAFENEW(pRhoDummy, NullDriveCaller);
+					SAFENEW(pRhoAlgebraicDummy, NullDriveCaller);
+				}
+				break;
+
+			case NOSTRO:
+			case MS:
+			case HOPE:
+				pRhoDummy = HP.GetDriveCaller(true);
+
+				if (HP.IsArg()) {
+					pRhoAlgebraicDummy = HP.GetDriveCaller(true);
+				} else {
+					pRhoAlgebraicDummy = pRhoDummy->pCopy();
+				}
+
+				switch (KMethod) {
+				case NOSTRO:
+				case MS:
+					DummyType = INT_MS2;
+					break;
+
+				case HOPE:
+					DummyType = INT_HOPE;
+					break;
+
+				default:
+					throw ErrGeneric(MBDYN_EXCEPT_ARGS);
+				}
+				break;
+
+			case IMPLICITEULER:
+				DummyType = INT_IMPLICITEULER;
+				break;
+
+			default:
+				silent_cerr("Unknown integration method at line " << HP.GetLineData() << std::endl);
+				throw ErrGeneric(MBDYN_EXCEPT_ARGS);
+			}
+			break;
+		}
+
+		case TOLERANCE: {
+			/*
+			 * residual tolerance; can be the keyword "null",
+			 * which means that the convergence test
+			 * will be computed on the solution, or a number
+			 */
+			if (HP.IsKeyWord("null")) {
+				dTol = 0.;
+
+			} else {
+				dTol = HP.GetReal();
+				if (dTol < 0.) {
+					dTol = ::dDefaultTol;
+					silent_cerr("warning, residual tolerance "
+						"< 0. is illegal; "
+						"using default value " << dTol
+						<< std::endl);
+				}
+			}
+
+			/* safe default */
+			if (dTol == 0.) {
+				ResTest = NonlinearSolverTest::NONE;
+			}
+
+			if (HP.IsArg()) {
+				if (HP.IsKeyWord("test")) {
+					if (HP.IsKeyWord("norm")) {
+						ResTest = NonlinearSolverTest::NORM;
+					} else if (HP.IsKeyWord("minmax")) {
+						ResTest = NonlinearSolverTest::MINMAX;
+					} else if (HP.IsKeyWord("relnorm")) {
+						ResTest = NonlinearSolverTest::RELNORM;
+					} else if (HP.IsKeyWord("sepnorm")) {
+						ResTest = NonlinearSolverTest::SEPNORM;
+					} else if (HP.IsKeyWord("none")) {
+						ResTest = NonlinearSolverTest::NONE;
+					} else {
+						silent_cerr("unknown test "
+							"method at line "
+							<< HP.GetLineData()
+							<< std::endl);
+						throw ErrGeneric(MBDYN_EXCEPT_ARGS);
+					}
+
+					if (HP.IsKeyWord("scale")) {
+						if (ResTest == NonlinearSolverTest::NONE) {
+							silent_cerr("it's a nonsense "
+								"to scale a disabled test; "
+								"\"scale\" ignored"
+								<< std::endl);
+							bScale = false;
+						} else {
+							bScale = true;
+						}
+					}
+				}
+			}
+
+			if (HP.IsArg()) {
+				if (!HP.IsKeyWord("null")) {
+					dSolutionTol = HP.GetReal();
+				}
+
+				/* safe default */
+				if (dSolutionTol != 0.) {
+					SolTest = NonlinearSolverTest::NORM;
+				}
+
+				if (HP.IsArg()) {
+					if (HP.IsKeyWord("test")) {
+						if (HP.IsKeyWord("norm")) {
+							SolTest = NonlinearSolverTest::NORM;
+						} else if (HP.IsKeyWord("minmax")) {
+							SolTest = NonlinearSolverTest::MINMAX;
+						} else if (HP.IsKeyWord("none")) {
+							SolTest = NonlinearSolverTest::NONE;
+						} else {
+							silent_cerr("unknown test "
+								"method at line "
+								<< HP.GetLineData()
+								<< std::endl);
+							throw ErrGeneric(MBDYN_EXCEPT_ARGS);
+						}
+					}
+				}
+
+			} else if (dTol == 0.) {
+				silent_cerr("need solution tolerance "
+					"with null residual tolerance"
+					<< std::endl);
+				throw ErrGeneric(MBDYN_EXCEPT_ARGS);
+			}
+
+			if (dSolutionTol < 0.) {
+				dSolutionTol = 0.;
+				silent_cerr("warning, solution tolerance "
+					"< 0. is illegal; "
+					"solution test is disabled"
+					<< std::endl);
+			}
+
+			if (dTol == 0. && dSolutionTol == 0.) {
+				silent_cerr("both residual and solution "
+					"tolerances are zero" << std::endl);
+				throw ErrGeneric(MBDYN_EXCEPT_ARGS);
+			}
+
+			DEBUGLCOUT(MYDEBUG_INPUT, "tolerance = " << dTol
+					<< ", " << dSolutionTol << std::endl);
+			break;
+		}
+
+		case MAXRESIDUAL: {
+			if (HP.IsKeyWord("differential" "equations")) {
+				dMaxResidualDiff = HP.GetReal();
+
+				if (dMaxResidualDiff <= 0.) {
+					silent_cerr("error: max residual for differential equations "
+								"must be greater than zero at line "
+							<< HP.GetLineData() << std::endl);
+					throw ErrGeneric(MBDYN_EXCEPT_ARGS);
+				}
+			}
+
+			if (HP.IsKeyWord("all" "equations") || HP.IsArg()) {
+				dMaxResidual = HP.GetReal();
+
+				if (dMaxResidual <= 0.) {
+					silent_cerr("error: max residual must be greater than zero at line "
+							<< HP.GetLineData() << std::endl);
+					throw ErrGeneric(MBDYN_EXCEPT_ARGS);
+				}
+			}
+			break;
+		}
+
+		case DERIVATIVESTOLERANCE: {
+			dDerivativesTol = HP.GetReal();
+			if (dDerivativesTol <= 0.) {
+				dDerivativesTol = ::dDefaultTol;
+				silent_cerr("warning, derivatives "
+					"tolerance <= 0.0 is illegal; "
+					"using default value "
+					<< dDerivativesTol
+					<< std::endl);
+			}
+			DEBUGLCOUT(MYDEBUG_INPUT,
+					"Derivatives tolerance = "
+					<< dDerivativesTol
+					<< std::endl);
                         
                         if (HP.IsArg()) {
                                 dDerivativesSolTol = HP.GetReal();
                         }
                         DEBUGLCOUT(MYDEBUG_INPUT, "Derivatives solution tolerance = "
                                    << dDerivativesSolTol << "\n");
-                        break;
-                }
-
-                case MAXITERATIONS: {
-                        iMaxIterations = HP.GetInt();
-                        if (iMaxIterations < 1) {
-                                iMaxIterations = ::iDefaultMaxIterations;
-                                silent_cerr("warning, max iterations "
-                                        "< 1 is illegal; using default value "
-                                        << iMaxIterations
-                                        << std::endl);
-                        }
-                        DEBUGLCOUT(MYDEBUG_INPUT,
-                                        "Max iterations = "
-                                        << iMaxIterations << std::endl);
-                        if (HP.IsKeyWord("at" "most")) {
-                                iMaxIterations = -iMaxIterations;
-                        }
-                        break;
-                }
-
-                case MODIFY_RES_TEST:
-                        if (bParallel) {
-                                silent_cerr("\"modify residual test\" "
-                                        "not supported by schur data manager "
-                                        "at line " << HP.GetLineData()
-                                        << "; ignored" << std::endl);
-                        } else {
-                                bModResTest = true;
-                                DEBUGLCOUT(MYDEBUG_INPUT,
-                                        "Modify residual test" << std::endl);
-                        }
-                        break;
-
-                case ENFORCE_CONSTRAINT_EQUATIONS:
-                        if (HP.IsKeyWord("constraint" "violations")) {
-                                eScaleFlags = SCALE_ALGEBRAIC_EQUATIONS_YES;
-
-                                bSetScaleAlgebraic = !HP.IsKeyWord("scale" "factor");
-
-                                if (!bSetScaleAlgebraic) {
-                                        dScaleAlgebraic = HP.GetReal();
-                                }
-                        } else if (HP.IsKeyWord("constraint" "violation" "rates")) {
-                                eScaleFlags = SCALE_ALGEBRAIC_EQUATIONS_NO;
-                        } else {
-                                silent_cerr("Keyword \"constraint violations\" or "
-                                                    "\"constraint violation rates\" expected at line "
-                                                        << HP.GetLineData() << std::endl);
-
-                                throw ErrGeneric(MBDYN_EXCEPT_ARGS);
-                        }
-                        break;
-
-                case DERIVATIVESMAXITERATIONS: {
-                        iDerivativesMaxIterations = HP.GetInt();
-                        if (iDerivativesMaxIterations < 1) {
-                                iDerivativesMaxIterations = ::iDefaultMaxIterations;
-                                silent_cerr("warning, derivatives "
-                                        "max iterations < 1 is illegal; "
-                                        "using default value "
-                                        << iDerivativesMaxIterations
-                                        << std::endl);
-                        }
-                        DEBUGLCOUT(MYDEBUG_INPUT, "Derivatives "
-                                        "max iterations = "
-                                        << iDerivativesMaxIterations
-                                        << std::endl);
-                        break;
-                }
-
-                case FICTITIOUSSTEPSMAXITERATIONS:
-                case DUMMYSTEPSMAXITERATIONS: {
-                        iDummyStepsMaxIterations = HP.GetInt();
-                        if (iDummyStepsMaxIterations < 1) {
-                                iDummyStepsMaxIterations = ::iDefaultMaxIterations;
-                                silent_cerr("warning, dummy steps "
-                                        "max iterations < 1 is illegal; "
-                                        "using default value "
-                                        << iDummyStepsMaxIterations
-                                        << std::endl);
-                        }
-                        DEBUGLCOUT(MYDEBUG_INPUT, "Dummy steps "
-                                        "max iterations = "
-                                        << iDummyStepsMaxIterations
-                                        << std::endl);
-                        break;
-                }
-
-                case DERIVATIVESCOEFFICIENT: {
-                        const bool bAutoDerivCoef = HP.IsKeyWord("auto");
-
-                        if (!bAutoDerivCoef) {
-                                dDerivativesCoef = HP.GetReal();
-                                if (dDerivativesCoef <= 0.) {
-                                        dDerivativesCoef = ::dDefaultDerivativesCoefficient;
-                                        silent_cerr("warning, derivatives "
-                                                "coefficient <= 0. is illegal; "
-                                                "using default value "
-                                                << dDerivativesCoef
-                                                << std::endl);
-                                }
-                                DEBUGLCOUT(MYDEBUG_INPUT, "Derivatives coefficient = "
-                                        << dDerivativesCoef << std::endl);
-                        }
-
-                        if (bAutoDerivCoef || HP.IsKeyWord("auto")) {
-                                if (HP.IsKeyWord("max" "iterations")) {
-                                        iDerivativesCoefMaxIter = HP.GetInt();
+			break;
+		}
+
+		case MAXITERATIONS: {
+			iMaxIterations = HP.GetInt();
+			if (iMaxIterations < 1) {
+				iMaxIterations = ::iDefaultMaxIterations;
+				silent_cerr("warning, max iterations "
+					"< 1 is illegal; using default value "
+					<< iMaxIterations
+					<< std::endl);
+			}
+			DEBUGLCOUT(MYDEBUG_INPUT,
+					"Max iterations = "
+					<< iMaxIterations << std::endl);
+			if (HP.IsKeyWord("at" "most")) {
+				iMaxIterations = -iMaxIterations;
+			}
+			break;
+		}
+
+		case MODIFY_RES_TEST:
+			if (bParallel) {
+				silent_cerr("\"modify residual test\" "
+					"not supported by schur data manager "
+					"at line " << HP.GetLineData()
+					<< "; ignored" << std::endl);
+			} else {
+				bModResTest = true;
+				DEBUGLCOUT(MYDEBUG_INPUT,
+					"Modify residual test" << std::endl);
+			}
+			break;
+
+		case ENFORCE_CONSTRAINT_EQUATIONS:
+			if (HP.IsKeyWord("constraint" "violations")) {
+				eScaleFlags = SCALE_ALGEBRAIC_EQUATIONS_YES;
+
+				bSetScaleAlgebraic = !HP.IsKeyWord("scale" "factor");
+
+				if (!bSetScaleAlgebraic) {
+					dScaleAlgebraic = HP.GetReal();
+				}
+			} else if (HP.IsKeyWord("constraint" "violation" "rates")) {
+				eScaleFlags = SCALE_ALGEBRAIC_EQUATIONS_NO;
+			} else {
+				silent_cerr("Keyword \"constraint violations\" or "
+						    "\"constraint violation rates\" expected at line "
+							<< HP.GetLineData() << std::endl);
+
+				throw ErrGeneric(MBDYN_EXCEPT_ARGS);
+			}
+			break;
+
+		case DERIVATIVESMAXITERATIONS: {
+			iDerivativesMaxIterations = HP.GetInt();
+			if (iDerivativesMaxIterations < 1) {
+				iDerivativesMaxIterations = ::iDefaultMaxIterations;
+				silent_cerr("warning, derivatives "
+					"max iterations < 1 is illegal; "
+					"using default value "
+					<< iDerivativesMaxIterations
+					<< std::endl);
+			}
+			DEBUGLCOUT(MYDEBUG_INPUT, "Derivatives "
+					"max iterations = "
+					<< iDerivativesMaxIterations
+					<< std::endl);
+			break;
+		}
+
+		case FICTITIOUSSTEPSMAXITERATIONS:
+		case DUMMYSTEPSMAXITERATIONS: {
+			iDummyStepsMaxIterations = HP.GetInt();
+			if (iDummyStepsMaxIterations < 1) {
+				iDummyStepsMaxIterations = ::iDefaultMaxIterations;
+				silent_cerr("warning, dummy steps "
+					"max iterations < 1 is illegal; "
+					"using default value "
+					<< iDummyStepsMaxIterations
+					<< std::endl);
+			}
+			DEBUGLCOUT(MYDEBUG_INPUT, "Dummy steps "
+					"max iterations = "
+					<< iDummyStepsMaxIterations
+					<< std::endl);
+			break;
+		}
+
+		case DERIVATIVESCOEFFICIENT: {
+			const bool bAutoDerivCoef = HP.IsKeyWord("auto");
+
+			if (!bAutoDerivCoef) {
+				dDerivativesCoef = HP.GetReal();
+				if (dDerivativesCoef <= 0.) {
+					dDerivativesCoef = ::dDefaultDerivativesCoefficient;
+					silent_cerr("warning, derivatives "
+						"coefficient <= 0. is illegal; "
+						"using default value "
+						<< dDerivativesCoef
+						<< std::endl);
+				}
+				DEBUGLCOUT(MYDEBUG_INPUT, "Derivatives coefficient = "
+					<< dDerivativesCoef << std::endl);
+			}
+
+			if (bAutoDerivCoef || HP.IsKeyWord("auto")) {
+				if (HP.IsKeyWord("max" "iterations")) {
+					iDerivativesCoefMaxIter = HP.GetInt();
                                 } else {
                                         iDerivativesCoefMaxIter = 6;
                                 }
-
-                                        if (iDerivativesCoefMaxIter < 0) {
-                                                silent_cerr("number of iterations must be greater than or equal to zero at line " << HP.GetLineData() << std::endl);
-                                                throw ErrGeneric(MBDYN_EXCEPT_ARGS);
-                                        }
-
-                                if (HP.IsKeyWord("factor")) {
-                                        dDerivativesCoefFactor = HP.GetReal();
-
-                                        if (dDerivativesCoefFactor <= 1.) {
-                                                silent_cerr("factor must be greater than one at line " << HP.GetLineData() << std::endl);
-                                                throw ErrGeneric(MBDYN_EXCEPT_ARGS);
-                                        }
-                                }
-                        }
-
-                        break;
-                }
-
-                case NEWTONRAPHSON: {
-                        pedantic_cout("Newton Raphson is deprecated; use "
-                                        "\"nonlinear solver: newton raphson "
-                                        "[ , modified, <steps> ]\" instead"
-                                        << std::endl);
-                        KeyWords NewRaph(KeyWords(HP.GetWord()));
-                        switch(NewRaph) {
-                        case MODIFIED:
-                                bTrueNewtonRaphson = 0;
-                                if (HP.IsArg()) {
+                            
+					if (iDerivativesCoefMaxIter < 0) {
+						silent_cerr("number of iterations must be greater than or equal to zero at line " << HP.GetLineData() << std::endl);
+						throw ErrGeneric(MBDYN_EXCEPT_ARGS);
+					}
+
+				if (HP.IsKeyWord("factor")) {
+					dDerivativesCoefFactor = HP.GetReal();
+
+					if (dDerivativesCoefFactor <= 1.) {
+						silent_cerr("factor must be greater than one at line " << HP.GetLineData() << std::endl);
+						throw ErrGeneric(MBDYN_EXCEPT_ARGS);
+					}
+				}
+			}
+
+			break;
+		}
+
+		case NEWTONRAPHSON: {
+			pedantic_cout("Newton Raphson is deprecated; use "
+					"\"nonlinear solver: newton raphson "
+					"[ , modified, <steps> ]\" instead"
+					<< std::endl);
+			KeyWords NewRaph(KeyWords(HP.GetWord()));
+			switch(NewRaph) {
+			case MODIFIED:
+				bTrueNewtonRaphson = 0;
+				if (HP.IsArg()) {
                                         oLineSearchParam.iIterationsBeforeAssembly = HP.GetInt();
-                                } else {
+				} else {
                                         oLineSearchParam.iIterationsBeforeAssembly = ::iDefaultIterationsBeforeAssembly;
-                                }
-                                DEBUGLCOUT(MYDEBUG_INPUT, "Modified "
-                                                "Newton-Raphson will be used; "
-                                                "matrix will be assembled "
-                                                "at most after "
+				}
+				DEBUGLCOUT(MYDEBUG_INPUT, "Modified "
+						"Newton-Raphson will be used; "
+						"matrix will be assembled "
+						"at most after "
                                                 << oLineSearchParam.iIterationsBeforeAssembly
-                                                << " iterations" << std::endl);
-                                break;
-
-                        default:
-                                silent_cerr("warning: unknown case; "
-                                        "using default" << std::endl);
-
-                        /* no break: fall-thru to next case */
-                        case NR_TRUE:
-                                bTrueNewtonRaphson = 1;
+						<< " iterations" << std::endl);
+				break;
+
+			default:
+				silent_cerr("warning: unknown case; "
+					"using default" << std::endl);
+
+			/* no break: fall-thru to next case */
+			case NR_TRUE:
+				bTrueNewtonRaphson = 1;
                                 oLineSearchParam.iIterationsBeforeAssembly = 0;
-                                break;
-                        }
-                        break;
-                }
-
-                case END:
-                        switch (KeyWords(HP.GetWord())) {
-                        case MULTISTEP:
-                                pedantic_cout("\"end: multistep;\" is deprecated; "
-                                        "use \"end: initial value;\" instead." << std::endl);
-                        case INITIAL_VALUE:
-                                break;
-
-                        default:
-                                silent_cerr("\"end: initial value;\" expected "
-                                        "at line " << HP.GetLineData()
-                                        << "; aborting..." << std::endl);
-                                throw ErrGeneric(MBDYN_EXCEPT_ARGS);
-                        }
-                        goto EndOfCycle;
-
-                case STRATEGY:
-                        pTSC = ReadTimeStepData(this, HP);
-                        break;
-
-                case POD:
-                        silent_cerr("line " << HP.GetLineData()
-                                << ": POD analysis not supported (ignored)"
-                                << std::endl);
-                        for (; HP.IsArg();) {
-                                (void)HP.GetReal();
-                        }
-                        break;
-
-                case EIGENANALYSIS:
-                        // initialize output precision: 0 means use default precision
-                        EigAn.iMatrixPrecision = 0;
-                        EigAn.iResultsPrecision = 0;
-
-                        // read eigenanalysis time (to be changed)
-                        if (HP.IsKeyWord("list")) {
-                                int iNumTimes = HP.GetInt();
-                                if (iNumTimes <= 0) {
-                                        silent_cerr("invalid number of eigenanalysis times "
-                                                "at line " << HP.GetLineData()
-                                                << std::endl);
-                                        throw ErrGeneric(MBDYN_EXCEPT_ARGS);
-                                }
-
-                                EigAn.Analyses.resize(iNumTimes);
-                                for (std::vector<doublereal>::iterator i = EigAn.Analyses.begin();
-                                        i != EigAn.Analyses.end(); ++i)
-                                {
-                                        *i = HP.GetReal();
-                                        if (i > EigAn.Analyses.begin() && *i <= *(i-1)) {
-                                                silent_cerr("eigenanalysis times must be in strict ascending order "
-                                                        "at line " << HP.GetLineData()
-                                                        << std::endl);
-                                                throw ErrGeneric(MBDYN_EXCEPT_ARGS);
-                                        }
-                                }
-
-                        } else {
-                                EigAn.Analyses.resize(1);
-                                EigAn.Analyses[0] = HP.GetReal();
-                        }
-
-                        ASSERT(EigAn.Analyses.size() > 0);
-                        // initialize EigAn
-                        EigAn.currAnalysis = EigAn.Analyses.begin();
-                        EigAn.bAnalysis = true;
-
-                        // permute is the default; use "balance, no" to disable
-                        EigAn.uFlags = EigenAnalysis::EIG_PERMUTE;
-
-                        while (HP.IsArg()) {
-                                if (HP.IsKeyWord("parameter")) {
-                                        EigAn.dParam = HP.GetReal();
-
-                                } else if (HP.IsKeyWord("output" "matrices")) {
-                                        EigAn.uFlags |= EigenAnalysis::EIG_OUTPUT_MATRICES;
-
-                                } else if (HP.IsKeyWord("output" "full" "matrices")) {
+				break;
+			}
+			break;
+		}
+
+		case END:
+			switch (KeyWords(HP.GetWord())) {
+			case MULTISTEP:
+				pedantic_cout("\"end: multistep;\" is deprecated; "
+					"use \"end: initial value;\" instead." << std::endl);
+			case INITIAL_VALUE:
+				break;
+
+			default:
+				silent_cerr("\"end: initial value;\" expected "
+					"at line " << HP.GetLineData()
+					<< "; aborting..." << std::endl);
+				throw ErrGeneric(MBDYN_EXCEPT_ARGS);
+			}
+			goto EndOfCycle;
+
+		case STRATEGY:
+			pTSC = ReadTimeStepData(this, HP);
+			break;
+
+		case POD:
+			silent_cerr("line " << HP.GetLineData()
+				<< ": POD analysis not supported (ignored)"
+				<< std::endl);
+			for (; HP.IsArg();) {
+				(void)HP.GetReal();
+			}
+			break;
+
+		case EIGENANALYSIS:
+			// initialize output precision: 0 means use default precision
+			EigAn.iMatrixPrecision = 0;
+			EigAn.iResultsPrecision = 0;
+
+			// read eigenanalysis time (to be changed)
+			if (HP.IsKeyWord("list")) {
+				int iNumTimes = HP.GetInt();
+				if (iNumTimes <= 0) {
+					silent_cerr("invalid number of eigenanalysis times "
+						"at line " << HP.GetLineData()
+						<< std::endl);
+					throw ErrGeneric(MBDYN_EXCEPT_ARGS);
+				}
+
+				EigAn.Analyses.resize(iNumTimes);
+				for (std::vector<doublereal>::iterator i = EigAn.Analyses.begin();
+					i != EigAn.Analyses.end(); ++i)
+				{
+					*i = HP.GetReal();
+					if (i > EigAn.Analyses.begin() && *i <= *(i-1)) {
+						silent_cerr("eigenanalysis times must be in strict ascending order "
+							"at line " << HP.GetLineData()
+							<< std::endl);
+						throw ErrGeneric(MBDYN_EXCEPT_ARGS);
+					}
+				}
+
+			} else {
+				EigAn.Analyses.resize(1);
+				EigAn.Analyses[0] = HP.GetReal();
+			}
+
+			ASSERT(EigAn.Analyses.size() > 0);
+			// initialize EigAn
+			EigAn.currAnalysis = EigAn.Analyses.begin();
+			EigAn.bAnalysis = true;
+
+			// permute is the default; use "balance, no" to disable
+			EigAn.uFlags = EigenAnalysis::EIG_PERMUTE;
+
+			while (HP.IsArg()) {
+				if (HP.IsKeyWord("parameter")) {
+					EigAn.dParam = HP.GetReal();
+
+				} else if (HP.IsKeyWord("output" "matrices")) {
+					EigAn.uFlags |= EigenAnalysis::EIG_OUTPUT_MATRICES;
+
+				} else if (HP.IsKeyWord("output" "full" "matrices")) {
 #ifndef USE_EIG
-                                        silent_cerr("\"output full matrices\" needs eigenanalysis support" << std::endl);
-                                        throw ErrGeneric(MBDYN_EXCEPT_ARGS);
+					silent_cerr("\"output full matrices\" needs eigenanalysis support" << std::endl);
+					throw ErrGeneric(MBDYN_EXCEPT_ARGS);
 #endif // !USE_EIG
-                                        EigAn.uFlags |= EigenAnalysis::EIG_OUTPUT_FULL_MATRICES;
-
-                                } else if (HP.IsKeyWord("output" "sparse" "matrices")) {
-                                        EigAn.uFlags |= EigenAnalysis::EIG_OUTPUT_SPARSE_MATRICES;
-
-                                } else if (HP.IsKeyWord("output" "eigenvectors")) {
+					EigAn.uFlags |= EigenAnalysis::EIG_OUTPUT_FULL_MATRICES;
+
+				} else if (HP.IsKeyWord("output" "sparse" "matrices")) {
+					EigAn.uFlags |= EigenAnalysis::EIG_OUTPUT_SPARSE_MATRICES;
+
+				} else if (HP.IsKeyWord("output" "eigenvectors")) {
 #ifndef USE_EIG
-                                        silent_cerr("\"output eigenvectors\" needs eigenanalysis support" << std::endl);
-                                        throw ErrGeneric(MBDYN_EXCEPT_ARGS);
+					silent_cerr("\"output eigenvectors\" needs eigenanalysis support" << std::endl);
+					throw ErrGeneric(MBDYN_EXCEPT_ARGS);
 #endif // !USE_EIG
-                                        EigAn.uFlags |= EigenAnalysis::EIG_OUTPUT_EIGENVECTORS;
-
-                                } else if (HP.IsKeyWord("output" "geometry")) {
-                                        EigAn.uFlags |= EigenAnalysis::EIG_OUTPUT_GEOMETRY;
-
-                                } else if (HP.IsKeyWord("matrix" "output" "precision")) {
-                                        EigAn.iMatrixPrecision = HP.GetInt();
-                                        if (EigAn.iMatrixPrecision <= 0) {
-                                                silent_cerr("negative or null \"matrix output precision\" "
-                                                        "parameter at line " << HP.GetLineData()
-                                                        << std::endl);
-                                                throw ErrGeneric(MBDYN_EXCEPT_ARGS);
-                                        }
-
-                                } else if (HP.IsKeyWord("results" "output" "precision")) {
-                                        EigAn.iResultsPrecision = HP.GetInt();
-                                        if (EigAn.iResultsPrecision <= 0) {
-                                                silent_cerr("negative or null \"results output precision\" "
-                                                        "parameter at line " << HP.GetLineData()
-                                                        << std::endl);
-                                                throw ErrGeneric(MBDYN_EXCEPT_ARGS);
-                                        }
-
-                                } else if (HP.IsKeyWord("upper" "frequency" "limit")) {
-                                        EigAn.dUpperFreq = HP.GetReal();
-                                        if (EigAn.dUpperFreq < 0.) {
-                                                silent_cerr("invalid \"upper frequency limit\" "
-                                                        "at line " << HP.GetLineData()
-                                                        << std::endl);
-                                                throw ErrGeneric(MBDYN_EXCEPT_ARGS);
-                                        }
-
-                                } else if (HP.IsKeyWord("lower" "frequency" "limit")) {
-                                        EigAn.dLowerFreq = HP.GetReal();
-                                        if (EigAn.dLowerFreq < 0.) {
-                                                silent_cerr("invalid \"lower frequency limit\" "
-                                                        "at line " << HP.GetLineData()
-                                                        << std::endl);
-                                                throw ErrGeneric(MBDYN_EXCEPT_ARGS);
-                                        }
-
-                                } else if (HP.IsKeyWord("use" "lapack")) {
-                                        if (EigAn.uFlags & EigenAnalysis::EIG_USE_MASK) {
-                                                silent_cerr("eigenanalysis routine already selected "
-                                                        "at line " << HP.GetLineData()
-                                                        << std::endl);
-                                                throw ErrGeneric(MBDYN_EXCEPT_ARGS);
-                                        }
+					EigAn.uFlags |= EigenAnalysis::EIG_OUTPUT_EIGENVECTORS;
+
+				} else if (HP.IsKeyWord("output" "geometry")) {
+					EigAn.uFlags |= EigenAnalysis::EIG_OUTPUT_GEOMETRY;
+
+				} else if (HP.IsKeyWord("matrix" "output" "precision")) {
+					EigAn.iMatrixPrecision = HP.GetInt();
+					if (EigAn.iMatrixPrecision <= 0) {
+						silent_cerr("negative or null \"matrix output precision\" "
+							"parameter at line " << HP.GetLineData()
+							<< std::endl);
+						throw ErrGeneric(MBDYN_EXCEPT_ARGS);
+					}
+
+				} else if (HP.IsKeyWord("results" "output" "precision")) {
+					EigAn.iResultsPrecision = HP.GetInt();
+					if (EigAn.iResultsPrecision <= 0) {
+						silent_cerr("negative or null \"results output precision\" "
+							"parameter at line " << HP.GetLineData()
+							<< std::endl);
+						throw ErrGeneric(MBDYN_EXCEPT_ARGS);
+					}
+
+				} else if (HP.IsKeyWord("upper" "frequency" "limit")) {
+					EigAn.dUpperFreq = HP.GetReal();
+					if (EigAn.dUpperFreq < 0.) {
+						silent_cerr("invalid \"upper frequency limit\" "
+							"at line " << HP.GetLineData()
+							<< std::endl);
+						throw ErrGeneric(MBDYN_EXCEPT_ARGS);
+					}
+
+				} else if (HP.IsKeyWord("lower" "frequency" "limit")) {
+					EigAn.dLowerFreq = HP.GetReal();
+					if (EigAn.dLowerFreq < 0.) {
+						silent_cerr("invalid \"lower frequency limit\" "
+							"at line " << HP.GetLineData()
+							<< std::endl);
+						throw ErrGeneric(MBDYN_EXCEPT_ARGS);
+					}
+
+				} else if (HP.IsKeyWord("use" "lapack")) {
+					if (EigAn.uFlags & EigenAnalysis::EIG_USE_MASK) {
+						silent_cerr("eigenanalysis routine already selected "
+							"at line " << HP.GetLineData()
+							<< std::endl);
+						throw ErrGeneric(MBDYN_EXCEPT_ARGS);
+					}
 #ifdef USE_LAPACK
-                                        EigAn.uFlags |= EigenAnalysis::EIG_USE_LAPACK;
+					EigAn.uFlags |= EigenAnalysis::EIG_USE_LAPACK;
 #else // !USE_LAPACK
-                                        silent_cerr("\"use lapack\" "
-                                                "needs to configure --with-lapack "
-                                                "at line " << HP.GetLineData()
-                                                << std::endl);
-                                        throw ErrGeneric(MBDYN_EXCEPT_ARGS);
+					silent_cerr("\"use lapack\" "
+						"needs to configure --with-lapack "
+						"at line " << HP.GetLineData()
+						<< std::endl);
+					throw ErrGeneric(MBDYN_EXCEPT_ARGS);
 #endif // !USE_LAPACK
 
-                                } else if (HP.IsKeyWord("use" "arpack")) {
-                                        if (EigAn.uFlags & EigenAnalysis::EIG_USE_MASK) {
-                                                silent_cerr("eigenanalysis routine already selected "
-                                                        "at line " << HP.GetLineData()
-                                                        << std::endl);
-                                                throw ErrGeneric(MBDYN_EXCEPT_ARGS);
-                                        }
+				} else if (HP.IsKeyWord("use" "arpack")) {
+					if (EigAn.uFlags & EigenAnalysis::EIG_USE_MASK) {
+						silent_cerr("eigenanalysis routine already selected "
+							"at line " << HP.GetLineData()
+							<< std::endl);
+						throw ErrGeneric(MBDYN_EXCEPT_ARGS);
+					}
 #ifdef USE_ARPACK
-                                        EigAn.uFlags |= EigenAnalysis::EIG_USE_ARPACK;
-
-                                        EigAn.arpack.iNEV = HP.GetInt();
-                                        if (EigAn.arpack.iNEV <= 0) {
-                                                silent_cerr("invalid number of eigenvalues "
-                                                        "at line " << HP.GetLineData()
-                                                        << std::endl);
-                                                throw ErrGeneric(MBDYN_EXCEPT_ARGS);
-                                        }
-
-                                        EigAn.arpack.iNCV = HP.GetInt();
-                                        if (EigAn.arpack.iNCV <= 0
-                                                || EigAn.arpack.iNCV <= EigAn.arpack.iNEV + 2)
-                                        {
-                                                silent_cerr("invalid number of Arnoldi vectors "
-                                                        "(must be > NEV+2) "
-                                                        "at line " << HP.GetLineData()
-                                                        << std::endl);
-                                                throw ErrGeneric(MBDYN_EXCEPT_ARGS);
-                                        }
-
-                                        if (EigAn.arpack.iNCV <= 2*EigAn.arpack.iNEV) {
-                                                silent_cerr("warning, possibly incorrect number of Arnoldi vectors "
-                                                        "(should be > 2*NEV) "
-                                                        "at line " << HP.GetLineData()
-                                                        << std::endl);
-                                        }
-
-                                        EigAn.arpack.dTOL = HP.GetReal();
-                                        if (EigAn.arpack.dTOL < 0.) {
-                                                silent_cerr("tolerance must be non-negative "
-                                                        "at line " << HP.GetLineData()
-                                                        << std::endl);
-                                                EigAn.arpack.dTOL = 0.;
-                                        }
+					EigAn.uFlags |= EigenAnalysis::EIG_USE_ARPACK;
+
+					EigAn.arpack.iNEV = HP.GetInt();
+					if (EigAn.arpack.iNEV <= 0) {
+						silent_cerr("invalid number of eigenvalues "
+							"at line " << HP.GetLineData()
+							<< std::endl);
+						throw ErrGeneric(MBDYN_EXCEPT_ARGS);
+					}
+
+					EigAn.arpack.iNCV = HP.GetInt();
+					if (EigAn.arpack.iNCV <= 0
+						|| EigAn.arpack.iNCV <= EigAn.arpack.iNEV + 2)
+					{
+						silent_cerr("invalid number of Arnoldi vectors "
+							"(must be > NEV+2) "
+							"at line " << HP.GetLineData()
+							<< std::endl);
+						throw ErrGeneric(MBDYN_EXCEPT_ARGS);
+					}
+
+					if (EigAn.arpack.iNCV <= 2*EigAn.arpack.iNEV) {
+						silent_cerr("warning, possibly incorrect number of Arnoldi vectors "
+							"(should be > 2*NEV) "
+							"at line " << HP.GetLineData()
+							<< std::endl);
+					}
+
+					EigAn.arpack.dTOL = HP.GetReal();
+					if (EigAn.arpack.dTOL < 0.) {
+						silent_cerr("tolerance must be non-negative "
+							"at line " << HP.GetLineData()
+							<< std::endl);
+						EigAn.arpack.dTOL = 0.;
+					}
 #else // !USE_ARPACK
-                                        silent_cerr("\"use arpack\" "
-                                                "needs to configure --with-arpack "
-                                                "at line " << HP.GetLineData()
-                                                << std::endl);
-                                        throw ErrGeneric(MBDYN_EXCEPT_ARGS);
+					silent_cerr("\"use arpack\" "
+						"needs to configure --with-arpack "
+						"at line " << HP.GetLineData()
+						<< std::endl);
+					throw ErrGeneric(MBDYN_EXCEPT_ARGS);
 #endif // !USE_ARPACK
 
-                                } else if (HP.IsKeyWord("use" "jdqz")) {
-                                        if (EigAn.uFlags & EigenAnalysis::EIG_USE_MASK) {
-                                                silent_cerr("eigenanalysis routine already selected "
-                                                        "at line " << HP.GetLineData()
-                                                        << std::endl);
-                                                throw ErrGeneric(MBDYN_EXCEPT_ARGS);
-                                        }
+				} else if (HP.IsKeyWord("use" "jdqz")) {
+					if (EigAn.uFlags & EigenAnalysis::EIG_USE_MASK) {
+						silent_cerr("eigenanalysis routine already selected "
+							"at line " << HP.GetLineData()
+							<< std::endl);
+						throw ErrGeneric(MBDYN_EXCEPT_ARGS);
+					}
 #ifdef USE_JDQZ
-                                        EigAn.uFlags |= EigenAnalysis::EIG_USE_JDQZ;
-
-                                        EigAn.jdqz.kmax = HP.GetInt();
-                                        if (EigAn.jdqz.kmax <= 0) {
-                                                silent_cerr("invalid number of eigenvalues "
-                                                        "at line " << HP.GetLineData()
-                                                        << std::endl);
-                                                throw ErrGeneric(MBDYN_EXCEPT_ARGS);
-                                        }
-
-                                        EigAn.jdqz.jmax = HP.GetInt();
-                                        if (EigAn.jdqz.jmax < 20
-                                                || EigAn.jdqz.jmax < 2*EigAn.jdqz.kmax)
-                                        {
-                                                silent_cerr("invalid size of the search space "
-                                                        "(must be >= 20 && >= 2*kmax) "
-                                                        "at line " << HP.GetLineData()
-                                                        << std::endl);
-                                                throw ErrGeneric(MBDYN_EXCEPT_ARGS);
-                                        }
-
-                                        EigAn.jdqz.jmin = 2*EigAn.jdqz.kmax;
-
-                                        EigAn.jdqz.eps = HP.GetReal();
-                                        if (EigAn.jdqz.eps <= 0.) {
-                                                silent_cerr("tolerance must be non-negative "
-                                                        "at line " << HP.GetLineData()
-                                                        << std::endl);
-                                                EigAn.jdqz.eps = std::numeric_limits<doublereal>::epsilon();
-                                        }
+					EigAn.uFlags |= EigenAnalysis::EIG_USE_JDQZ;
+
+					EigAn.jdqz.kmax = HP.GetInt();
+					if (EigAn.jdqz.kmax <= 0) {
+						silent_cerr("invalid number of eigenvalues "
+							"at line " << HP.GetLineData()
+							<< std::endl);
+						throw ErrGeneric(MBDYN_EXCEPT_ARGS);
+					}
+
+					EigAn.jdqz.jmax = HP.GetInt();
+					if (EigAn.jdqz.jmax < 20
+						|| EigAn.jdqz.jmax < 2*EigAn.jdqz.kmax)
+					{
+						silent_cerr("invalid size of the search space "
+							"(must be >= 20 && >= 2*kmax) "
+							"at line " << HP.GetLineData()
+							<< std::endl);
+						throw ErrGeneric(MBDYN_EXCEPT_ARGS);
+					}
+
+					EigAn.jdqz.jmin = 2*EigAn.jdqz.kmax;
+
+					EigAn.jdqz.eps = HP.GetReal();
+					if (EigAn.jdqz.eps <= 0.) {
+						silent_cerr("tolerance must be non-negative "
+							"at line " << HP.GetLineData()
+							<< std::endl);
+						EigAn.jdqz.eps = std::numeric_limits<doublereal>::epsilon();
+					}
 #else // !USE_JDQZ
-                                        silent_cerr("\"use jdqz\" "
-                                                "needs to configure --with-jdqz "
-                                                "at line " << HP.GetLineData()
-                                                << std::endl);
-                                        throw ErrGeneric(MBDYN_EXCEPT_ARGS);
+					silent_cerr("\"use jdqz\" "
+						"needs to configure --with-jdqz "
+						"at line " << HP.GetLineData()
+						<< std::endl);
+					throw ErrGeneric(MBDYN_EXCEPT_ARGS);
 #endif // !USE_JDQZ
                                 } else if (HP.IsKeyWord("use" "external")) {
                                         EigAn.uFlags |= EigenAnalysis::EIG_USE_EXTERNAL;
-                                } else if (HP.IsKeyWord("balance")) {
-                                        if (HP.IsKeyWord("no")) {
-                                                EigAn.uFlags &= ~EigenAnalysis::EIG_BALANCE;
-
-                                        } else if (HP.IsKeyWord("permute")) {
-                                                EigAn.uFlags |= EigenAnalysis::EIG_PERMUTE;
-
-                                        } else if (HP.IsKeyWord("scale")) {
-                                                EigAn.uFlags |= EigenAnalysis::EIG_SCALE;
-
-                                        } else if (HP.IsKeyWord("all")) {
-                                                EigAn.uFlags |= EigenAnalysis::EIG_BALANCE;
-
-                                        } else {
-                                                silent_cerr("unknown balance option "
-                                                        "at line " << HP.GetLineData()
-                                                        << std::endl);
-                                                throw ErrGeneric(MBDYN_EXCEPT_ARGS);
-                                        }
-
-                                } else if (HP.IsKeyWord("suffix" "width")) {
-                                        if (HP.IsKeyWord("compute")) {
-                                                EigAn.iFNameWidth = EigenAnalysis::EIGAN_WIDTH_COMPUTE;
-
-                                        } else {
-                                                EigAn.iFNameWidth = HP.GetInt(0, HighParser::range_ge<integer>(0));
-                                        }
-
-                                } else if (HP.IsKeyWord("suffix" "format")) {
-                                        EigAn.iFNameFormat = HP.GetStringWithDelims();
-                                        // check?
-
-                                } else {
-                                        silent_cerr("unknown option "
-                                                "at line " << HP.GetLineData()
-                                                << std::endl);
-                                        throw ErrGeneric(MBDYN_EXCEPT_ARGS);
-                                }
-                        }
-
-                        // lower must be less than upper
-                        if (EigAn.dLowerFreq > EigAn.dUpperFreq) {
-                                silent_cerr("upper frequency limit " << EigAn.dUpperFreq
-                                        << " less than lower frequency limit " << EigAn.dLowerFreq
-                                        << std::endl);
-                                throw ErrGeneric(MBDYN_EXCEPT_ARGS);
-                        }
-
-                        // if only upper is defined, make lower equal to -upper
-                        if (EigAn.dLowerFreq == -1.) {
-                                EigAn.dLowerFreq = -EigAn.dUpperFreq;
-                        }
-
-                        switch (EigAn.uFlags & EigenAnalysis::EIG_USE_MASK) {
-                        case EigenAnalysis::EIG_USE_LAPACK:
-                                if (EigAn.uFlags & EigenAnalysis::EIG_OUTPUT_SPARSE_MATRICES) {
-                                        silent_cerr("sparse matrices output "
-                                                "incompatible with lapack "
-                                                "at line " << HP.GetLineData()
-                                                << std::endl);
-                                        throw ErrGeneric(MBDYN_EXCEPT_ARGS);
-                                }
-                                if (EigAn.uFlags & EigenAnalysis::EIG_OUTPUT_MATRICES) {
-                                        EigAn.uFlags |= EigenAnalysis::EIG_OUTPUT_FULL_MATRICES;
-                                }
-                                break;
-
-                        case EigenAnalysis::EIG_USE_ARPACK:
-                                if (EigAn.uFlags & EigenAnalysis::EIG_OUTPUT_FULL_MATRICES) {
-                                        silent_cerr("full matrices output "
-                                                "incompatible with arpack "
-                                                "at line " << HP.GetLineData()
-                                                << std::endl);
-                                        throw ErrGeneric(MBDYN_EXCEPT_ARGS);
-                                }
-                                if (EigAn.uFlags & EigenAnalysis::EIG_OUTPUT_MATRICES) {
-                                        EigAn.uFlags |= EigenAnalysis::EIG_OUTPUT_SPARSE_MATRICES;
-                                }
-                                break;
-
-                        case EigenAnalysis::EIG_USE_JDQZ:
-                                if (EigAn.uFlags & EigenAnalysis::EIG_OUTPUT_FULL_MATRICES) {
-                                        silent_cerr("full matrices output "
-                                                "incompatible with jdqz "
-                                                "at line " << HP.GetLineData()
-                                                << std::endl);
-                                        throw ErrGeneric(MBDYN_EXCEPT_ARGS);
-                                }
-                                if (EigAn.uFlags & EigenAnalysis::EIG_OUTPUT_MATRICES) {
-                                        EigAn.uFlags |= EigenAnalysis::EIG_OUTPUT_SPARSE_MATRICES;
-                                }
-                                break;
+				} else if (HP.IsKeyWord("balance")) {
+					if (HP.IsKeyWord("no")) {
+						EigAn.uFlags &= ~EigenAnalysis::EIG_BALANCE;
+
+					} else if (HP.IsKeyWord("permute")) {
+						EigAn.uFlags |= EigenAnalysis::EIG_PERMUTE;
+
+					} else if (HP.IsKeyWord("scale")) {
+						EigAn.uFlags |= EigenAnalysis::EIG_SCALE;
+
+					} else if (HP.IsKeyWord("all")) {
+						EigAn.uFlags |= EigenAnalysis::EIG_BALANCE;
+
+					} else {
+						silent_cerr("unknown balance option "
+							"at line " << HP.GetLineData()
+							<< std::endl);
+						throw ErrGeneric(MBDYN_EXCEPT_ARGS);
+					}
+
+				} else if (HP.IsKeyWord("suffix" "width")) {
+					if (HP.IsKeyWord("compute")) {
+						EigAn.iFNameWidth = EigenAnalysis::EIGAN_WIDTH_COMPUTE;
+
+					} else {
+						EigAn.iFNameWidth = HP.GetInt(0, HighParser::range_ge<integer>(0));
+					}
+
+				} else if (HP.IsKeyWord("suffix" "format")) {
+					EigAn.iFNameFormat = HP.GetStringWithDelims();
+					// check?
+
+				} else {
+					silent_cerr("unknown option "
+						"at line " << HP.GetLineData()
+						<< std::endl);
+					throw ErrGeneric(MBDYN_EXCEPT_ARGS);
+				}
+			}
+
+			// lower must be less than upper
+			if (EigAn.dLowerFreq > EigAn.dUpperFreq) {
+				silent_cerr("upper frequency limit " << EigAn.dUpperFreq
+					<< " less than lower frequency limit " << EigAn.dLowerFreq
+					<< std::endl);
+				throw ErrGeneric(MBDYN_EXCEPT_ARGS);
+			}
+
+			// if only upper is defined, make lower equal to -upper
+			if (EigAn.dLowerFreq == -1.) {
+				EigAn.dLowerFreq = -EigAn.dUpperFreq;
+			}
+
+			switch (EigAn.uFlags & EigenAnalysis::EIG_USE_MASK) {
+			case EigenAnalysis::EIG_USE_LAPACK:
+				if (EigAn.uFlags & EigenAnalysis::EIG_OUTPUT_SPARSE_MATRICES) {
+					silent_cerr("sparse matrices output "
+						"incompatible with lapack "
+						"at line " << HP.GetLineData()
+						<< std::endl);
+					throw ErrGeneric(MBDYN_EXCEPT_ARGS);
+				}
+				if (EigAn.uFlags & EigenAnalysis::EIG_OUTPUT_MATRICES) {
+					EigAn.uFlags |= EigenAnalysis::EIG_OUTPUT_FULL_MATRICES;
+				}
+				break;
+
+			case EigenAnalysis::EIG_USE_ARPACK:
+				if (EigAn.uFlags & EigenAnalysis::EIG_OUTPUT_FULL_MATRICES) {
+					silent_cerr("full matrices output "
+						"incompatible with arpack "
+						"at line " << HP.GetLineData()
+						<< std::endl);
+					throw ErrGeneric(MBDYN_EXCEPT_ARGS);
+				}
+				if (EigAn.uFlags & EigenAnalysis::EIG_OUTPUT_MATRICES) {
+					EigAn.uFlags |= EigenAnalysis::EIG_OUTPUT_SPARSE_MATRICES;
+				}
+				break;
+
+			case EigenAnalysis::EIG_USE_JDQZ:
+				if (EigAn.uFlags & EigenAnalysis::EIG_OUTPUT_FULL_MATRICES) {
+					silent_cerr("full matrices output "
+						"incompatible with jdqz "
+						"at line " << HP.GetLineData()
+						<< std::endl);
+					throw ErrGeneric(MBDYN_EXCEPT_ARGS);
+				}
+				if (EigAn.uFlags & EigenAnalysis::EIG_OUTPUT_MATRICES) {
+					EigAn.uFlags |= EigenAnalysis::EIG_OUTPUT_SPARSE_MATRICES;
+				}
+				break;
                         case EigenAnalysis::EIG_USE_EXTERNAL:
                                 if (!(EigAn.uFlags & EigenAnalysis::EIG_OUTPUT_MATRICES_MASK)) {
                                         silent_cerr("external eigenanalysis is not possible without output of matrices" << std::endl);
@@ -3591,76 +3326,76 @@
                                         EigAn.uFlags |= EigenAnalysis::EIG_OUTPUT_SPARSE_MATRICES;
                                 }
                                 break;
-                        default:
-                                break;
-                        }
+			default:
+				break;
+			}
 
 #ifdef USE_EIG
-                        // if an eigenanalysis routine is selected
-                        // or sparse matrix output is not requested,
-                        // force direct eigensolution
-                        if ((EigAn.uFlags & EigenAnalysis::EIG_USE_MASK)
-                                || !(EigAn.uFlags & EigenAnalysis::EIG_OUTPUT_SPARSE_MATRICES))
-                        {
-                                EigAn.uFlags |= EigenAnalysis::EIG_SOLVE;
-                        }
-
-                        // if no eigenanalysis routine is selected,
-                        // force the use of LAPACK's
-                        if ((EigAn.uFlags & EigenAnalysis::EIG_SOLVE)
-                                && !(EigAn.uFlags & EigenAnalysis::EIG_USE_MASK))
-                        {
-                                EigAn.uFlags |= EigenAnalysis::EIG_USE_LAPACK;
-                                if (EigAn.uFlags & EigenAnalysis::EIG_OUTPUT_MATRICES) {
-                                        EigAn.uFlags |= EigenAnalysis::EIG_OUTPUT_FULL_MATRICES;
-                                }
-                        }
+			// if an eigenanalysis routine is selected
+			// or sparse matrix output is not requested,
+			// force direct eigensolution
+			if ((EigAn.uFlags & EigenAnalysis::EIG_USE_MASK)
+				|| !(EigAn.uFlags & EigenAnalysis::EIG_OUTPUT_SPARSE_MATRICES))
+			{
+				EigAn.uFlags |= EigenAnalysis::EIG_SOLVE;
+			}
+
+			// if no eigenanalysis routine is selected,
+			// force the use of LAPACK's
+			if ((EigAn.uFlags & EigenAnalysis::EIG_SOLVE)
+				&& !(EigAn.uFlags & EigenAnalysis::EIG_USE_MASK))
+			{
+				EigAn.uFlags |= EigenAnalysis::EIG_USE_LAPACK;
+				if (EigAn.uFlags & EigenAnalysis::EIG_OUTPUT_MATRICES) {
+					EigAn.uFlags |= EigenAnalysis::EIG_OUTPUT_FULL_MATRICES;
+				}
+			}
 #else // !USE_EIG
-                        if (EigAn.uFlags & EigenAnalysis::EIG_OUTPUT_MATRICES) {
-                                EigAn.uFlags |= EigenAnalysis::EIG_OUTPUT_SPARSE_MATRICES;
-                        }
-                        silent_cerr("warning: \"eigenanalysis\" not supported; ignored" << std::endl);
+			if (EigAn.uFlags & EigenAnalysis::EIG_OUTPUT_MATRICES) {
+				EigAn.uFlags |= EigenAnalysis::EIG_OUTPUT_SPARSE_MATRICES;
+			}
+			silent_cerr("warning: \"eigenanalysis\" not supported; ignored" << std::endl);
 #endif // !USE_EIG
-                        break;
-
-                case SOLVER:
-                        silent_cerr("\"solver\" keyword at line "
-                                        << HP.GetLineData()
-                                        << " is deprecated; "
-                                        "use \"linear solver\" instead"
-                                        << std::endl);
-                case LINEARSOLVER:
-                        ReadLinSol(CurrLinearSolver, HP);
-                        break;
-
-                case INTERFACESOLVER:
-                        silent_cerr("\"interface solver\" keyword at line "
-                                        << HP.GetLineData()
-                                        << " is deprecated; "
-                                        "use \"interface linear solver\" "
-                                        "instead" << std::endl);
-                case INTERFACELINEARSOLVER:
-                        ReadLinSol(CurrIntSolver, HP, true);
+			break;
+
+		case SOLVER:
+			silent_cerr("\"solver\" keyword at line "
+					<< HP.GetLineData()
+					<< " is deprecated; "
+					"use \"linear solver\" instead"
+					<< std::endl);
+		case LINEARSOLVER:
+			ReadLinSol(CurrLinearSolver, HP);
+			break;
+
+		case INTERFACESOLVER:
+			silent_cerr("\"interface solver\" keyword at line "
+					<< HP.GetLineData()
+					<< " is deprecated; "
+					"use \"interface linear solver\" "
+					"instead" << std::endl);
+		case INTERFACELINEARSOLVER:
+			ReadLinSol(CurrIntSolver, HP, true);
 
 #ifndef USE_MPI
-                        silent_cerr("Interface solver only allowed "
-                                "when compiled with MPI support" << std::endl);
+			silent_cerr("Interface solver only allowed "
+				"when compiled with MPI support" << std::endl);
 #endif /* ! USE_MPI */
-                        break;
-
-                case NONLINEARSOLVER:
-                        switch (KeyWords(HP.GetWord())) {
-                        case DEFAULT:
-                                NonlinearSolverType = NonlinearSolver::DEFAULT;
-                                break;
-
-                        case NEWTONRAPHSON:
-                                NonlinearSolverType = NonlinearSolver::NEWTONRAPHSON;
-                                break;
-
-                        case LINESEARCH:
-                                NonlinearSolverType = NonlinearSolver::LINESEARCH;
-                                break;
+			break;
+
+		case NONLINEARSOLVER:
+			switch (KeyWords(HP.GetWord())) {
+			case DEFAULT:
+				NonlinearSolverType = NonlinearSolver::DEFAULT;
+				break;
+
+			case NEWTONRAPHSON:
+				NonlinearSolverType = NonlinearSolver::NEWTONRAPHSON;
+				break;
+
+			case LINESEARCH:
+				NonlinearSolverType = NonlinearSolver::LINESEARCH;
+				break;
 
                         case BFGS:
                                 NonlinearSolverType = NonlinearSolver::BFGS;
@@ -3670,73 +3405,73 @@
                                 NonlinearSolverType = NonlinearSolver::NOX;
                                 break;
 
-                        case MATRIXFREE:
-                                NonlinearSolverType = NonlinearSolver::MATRIXFREE;
-                                break;
-
-                        default:
-                                silent_cerr("unknown nonlinear solver "
-                                        "at line " << HP.GetLineData()
-                                        << std::endl);
-                                throw ErrGeneric(MBDYN_EXCEPT_ARGS);
-                        }
-
-                        switch (NonlinearSolverType) {
-                        case NonlinearSolver::NEWTONRAPHSON:
-                        case NonlinearSolver::LINESEARCH:
+			case MATRIXFREE:
+				NonlinearSolverType = NonlinearSolver::MATRIXFREE;
+				break;
+
+			default:
+				silent_cerr("unknown nonlinear solver "
+					"at line " << HP.GetLineData()
+					<< std::endl);
+				throw ErrGeneric(MBDYN_EXCEPT_ARGS);
+			}
+
+			switch (NonlinearSolverType) {
+			case NonlinearSolver::NEWTONRAPHSON:
+			case NonlinearSolver::LINESEARCH:
                         case NonlinearSolver::BFGS:
-                                bTrueNewtonRaphson = true;
+				bTrueNewtonRaphson = true;
                                 oLineSearchParam.bKeepJacAcrossSteps = false;
                                 oLineSearchParam.iIterationsBeforeAssembly = 0;
 
-                                if (NonlinearSolverType == NonlinearSolver::NEWTONRAPHSON && HP.IsKeyWord("true")) {
-                                        break;
-                                }
-
-                                if (HP.IsKeyWord("modified")) {
-                                        bTrueNewtonRaphson = false;
+				if (NonlinearSolverType == NonlinearSolver::NEWTONRAPHSON && HP.IsKeyWord("true")) {
+					break;
+				}
+
+				if (HP.IsKeyWord("modified")) {
+					bTrueNewtonRaphson = false;
                                         oLineSearchParam.iIterationsBeforeAssembly = HP.GetInt();
 
-                                        if (HP.IsKeyWord("keep" "jacobian")) {
-                                                pedantic_cout("Use of deprecated \"keep jacobian\" "
-                                                        "at line " << HP.GetLineData() << std::endl);
+					if (HP.IsKeyWord("keep" "jacobian")) {
+						pedantic_cout("Use of deprecated \"keep jacobian\" "
+							"at line " << HP.GetLineData() << std::endl);
                                                 oLineSearchParam.bKeepJacAcrossSteps = true;
 
-                                        } else if (HP.IsKeyWord("keep" "jacobian" "matrix")) {
+					} else if (HP.IsKeyWord("keep" "jacobian" "matrix")) {
                                                 oLineSearchParam.bKeepJacAcrossSteps = true;
-                                        }
-
-                                        DEBUGLCOUT(MYDEBUG_INPUT, "modified "
-                                                        "Newton-Raphson "
-                                                        "will be used; "
-                                                        "matrix will be "
-                                                        "assembled at most "
-                                                        "after "
+					}
+
+					DEBUGLCOUT(MYDEBUG_INPUT, "modified "
+							"Newton-Raphson "
+							"will be used; "
+							"matrix will be "
+							"assembled at most "
+							"after "
                                                         << oLineSearchParam.iIterationsBeforeAssembly
-                                                        << " iterations"
-                                                        << std::endl);
-                                        if (HP.IsKeyWord("honor" "element" "requests")) {
-                                                bHonorJacRequest = true;
-                                                DEBUGLCOUT(MYDEBUG_INPUT,
-                                                                "honor elements' "
-                                                                "request to update "
-                                                                "the preconditioner"
-                                                                << std::endl);
-                                        }
-                                }
+							<< " iterations"
+							<< std::endl);
+					if (HP.IsKeyWord("honor" "element" "requests")) {
+						bHonorJacRequest = true;
+						DEBUGLCOUT(MYDEBUG_INPUT,
+								"honor elements' "
+								"request to update "
+								"the preconditioner"
+								<< std::endl);
+					}
+				}
 
                                 switch (NonlinearSolverType) {
                                 case NonlinearSolver::BFGS:
                                         oLineSearchParam.dAlphaModified = oLineSearchParam.dAlphaFull; // Lower number of jacobians achieved with this settings
                                 case NonlinearSolver::LINESEARCH:
-                                        while (HP.IsArg()) {
+					while (HP.IsArg()) {
                                                 if (HP.IsKeyWord("default" "solver" "options")) {
                                                         oLineSearchParam.uFlags &= ~LineSearchParameters::ABORT_AT_LAMBDA_MIN;
                                                         oLineSearchParam.uFlags |= LineSearchParameters::NON_NEGATIVE_SLOPE_CONTINUE;
                                                         oLineSearchParam.uFlags |= LineSearchParameters::ZERO_GRADIENT_CONTINUE;
                                                         oLineSearchParam.uFlags |= LineSearchParameters::DIVERGENCE_CHECK;
                                                         oLineSearchParam.uFlags &= ~LineSearchParameters::SCALE_NEWTON_STEP;
-
+                                                
                                                         if (HP.IsKeyWord("moderate" "nonlinear")) {
                                                                oLineSearchParam.dLambdaMin = 0.1;
                                                                oLineSearchParam.dDivergenceCheck = 10;
@@ -3750,131 +3485,131 @@
                                                 } else if (HP.IsKeyWord("tolerance" "x")) {
                                                         oLineSearchParam.dTolX = HP.GetReal();
                                                         if (oLineSearchParam.dTolX < 0.) {
-                                                                silent_cerr("tolerance x must be greater than or equal to zero at line " << HP.GetLineData() << std::endl);
-                                                                throw ErrGeneric(MBDYN_EXCEPT_ARGS);
-                                                        }
-                                                } else if (HP.IsKeyWord("tolerance" "min")) {
+								silent_cerr("tolerance x must be greater than or equal to zero at line " << HP.GetLineData() << std::endl);
+								throw ErrGeneric(MBDYN_EXCEPT_ARGS);
+							}
+						} else if (HP.IsKeyWord("tolerance" "min")) {
                                                         oLineSearchParam.dTolMin = HP.GetReal();
                                                         if (oLineSearchParam.dTolMin < 0.) {
-                                                                silent_cerr("tolerance min must be greater than or equal to zero at line " << HP.GetLineData() << std::endl);
-                                                                throw ErrGeneric(MBDYN_EXCEPT_ARGS);
-                                                        }
-                                                } else if (HP.IsKeyWord("max" "iterations")) {
+								silent_cerr("tolerance min must be greater than or equal to zero at line " << HP.GetLineData() << std::endl);
+								throw ErrGeneric(MBDYN_EXCEPT_ARGS);
+							}
+						} else if (HP.IsKeyWord("max" "iterations")) {
                                                         oLineSearchParam.iMaxIterations = HP.GetInt();
                                                         if (oLineSearchParam.iMaxIterations < 0) {
-                                                                silent_cerr("max iterations must be greater than or equal to zero at line " << HP.GetLineData() << std::endl);
-                                                                throw ErrGeneric(MBDYN_EXCEPT_ARGS);
-                                                        }
-                                                } else if (HP.IsKeyWord("alpha") || HP.IsKeyWord("alpha" "full")) {
+								silent_cerr("max iterations must be greater than or equal to zero at line " << HP.GetLineData() << std::endl);
+								throw ErrGeneric(MBDYN_EXCEPT_ARGS);
+							}
+						} else if (HP.IsKeyWord("alpha") || HP.IsKeyWord("alpha" "full")) {
                                                         oLineSearchParam.dAlphaFull = HP.GetReal();
                                                         if (oLineSearchParam.dAlphaFull < 0.) {
-                                                                silent_cerr("alpha full must be greater than or equal to zero at line " << HP.GetLineData() << std::endl);
-                                                                throw ErrGeneric(MBDYN_EXCEPT_ARGS);
-                                                        }
+								silent_cerr("alpha full must be greater than or equal to zero at line " << HP.GetLineData() << std::endl);
+								throw ErrGeneric(MBDYN_EXCEPT_ARGS);
+							}
                                                 } else if (HP.IsKeyWord("alpha" "modified")) {
                                                         oLineSearchParam.dAlphaModified = HP.GetReal();
                                                         if (oLineSearchParam.dAlphaModified < 0.) {
-                                                                silent_cerr("alpha modified must be greater than or equal to zero at line " << HP.GetLineData() << std::endl);
-                                                                throw ErrGeneric(MBDYN_EXCEPT_ARGS);
-                                                        }
-                                                } else if (HP.IsKeyWord("lambda" "min")) {
+								silent_cerr("alpha modified must be greater than or equal to zero at line " << HP.GetLineData() << std::endl);
+								throw ErrGeneric(MBDYN_EXCEPT_ARGS);
+							}
+						} else if (HP.IsKeyWord("lambda" "min")) {
                                                         oLineSearchParam.dLambdaMin = HP.GetReal();
                                                         if (oLineSearchParam.dLambdaMin < 0.) {
-                                                                silent_cerr("lambda min must be greater than or equal to zero at line " << HP.GetLineData() << std::endl);
-                                                                throw ErrGeneric(MBDYN_EXCEPT_ARGS);
-                                                        }
-                                                        if (HP.IsKeyWord("relative")) {
-                                                                if (HP.GetYesNoOrBool()) {
+								silent_cerr("lambda min must be greater than or equal to zero at line " << HP.GetLineData() << std::endl);
+								throw ErrGeneric(MBDYN_EXCEPT_ARGS);
+							}
+							if (HP.IsKeyWord("relative")) {
+								if (HP.GetYesNoOrBool()) {
                                                                         oLineSearchParam.uFlags |= LineSearchParameters::RELATIVE_LAMBDA_MIN;
-                                                                } else {
+								} else {
                                                                         oLineSearchParam.uFlags &= ~LineSearchParameters::RELATIVE_LAMBDA_MIN;
-                                                                }
-                                                        }
-                                                } else if (HP.IsKeyWord("lambda" "factor" "min")) {
+								}
+							}
+						} else if (HP.IsKeyWord("lambda" "factor" "min")) {
                                                         oLineSearchParam.dLambdaFactMin = HP.GetReal();
                                                         if (oLineSearchParam.dLambdaFactMin <= 0. || oLineSearchParam.dLambdaFactMin >= 1.) {
-                                                                silent_cerr("lambda factor min must be in between zero and one at line" << HP.GetLineData() << std::endl);
-                                                                throw ErrGeneric(MBDYN_EXCEPT_ARGS);
-                                                        }
-                                                } else if (HP.IsKeyWord("max" "step")) {
+								silent_cerr("lambda factor min must be in between zero and one at line" << HP.GetLineData() << std::endl);
+								throw ErrGeneric(MBDYN_EXCEPT_ARGS);
+							}
+						} else if (HP.IsKeyWord("max" "step")) {
                                                         oLineSearchParam.dMaxStep = HP.GetReal();
                                                         if (oLineSearchParam.dMaxStep <= 0.) {
-                                                                silent_cerr("max step must be greater than zero at line " << HP.GetLineData() << std::endl);
-                                                                throw ErrGeneric(MBDYN_EXCEPT_ARGS);
-                                                        }
-                                                } else if (HP.IsKeyWord("zero" "gradient")) {
-                                                        if (HP.IsKeyWord("continue")) {
-                                                                if (HP.GetYesNoOrBool()) {
+								silent_cerr("max step must be greater than zero at line " << HP.GetLineData() << std::endl);
+								throw ErrGeneric(MBDYN_EXCEPT_ARGS);
+							}
+						} else if (HP.IsKeyWord("zero" "gradient")) {
+							if (HP.IsKeyWord("continue")) {
+								if (HP.GetYesNoOrBool()) {
                                                                         oLineSearchParam.uFlags |= LineSearchParameters::ZERO_GRADIENT_CONTINUE;
-                                                                } else {
+								} else {
                                                                         oLineSearchParam.uFlags &= ~LineSearchParameters::ZERO_GRADIENT_CONTINUE;
-                                                                }
-                                                        }
-                                                        else {
-                                                                silent_cerr("Keyword \"continue\" expected at line " << HP.GetLineData() << std::endl);
-                                                                throw ErrGeneric(MBDYN_EXCEPT_ARGS);
-                                                        }
-                                                } else if (HP.IsKeyWord("divergence" "check")) {
-                                                        if (HP.GetYesNoOrBool()) {
+								}
+							}
+							else {
+								silent_cerr("Keyword \"continue\" expected at line " << HP.GetLineData() << std::endl);
+								throw ErrGeneric(MBDYN_EXCEPT_ARGS);
+							}
+						} else if (HP.IsKeyWord("divergence" "check")) {
+							if (HP.GetYesNoOrBool()) {
                                                                 oLineSearchParam.uFlags |= LineSearchParameters::DIVERGENCE_CHECK;
-                                                        } else {
+							} else {
                                                                 oLineSearchParam.uFlags &= ~LineSearchParameters::DIVERGENCE_CHECK;
-                                                        }
-                                                        if (HP.IsKeyWord("factor")) {
+							}
+							if (HP.IsKeyWord("factor")) {
                                                                 oLineSearchParam.dDivergenceCheck = HP.GetReal();
                                                                 if (oLineSearchParam.dDivergenceCheck < 1.) {
-                                                                        silent_cerr("divergence check factor must be greater than one at line "
+									silent_cerr("divergence check factor must be greater than one at line "
                                                                                     << HP.GetLineData() << std::endl);
-                                                                        throw ErrGeneric(MBDYN_EXCEPT_ARGS);
-                                                                }
-                                                        }
-                                                } else if (HP.IsKeyWord("algorithm")) {
+									throw ErrGeneric(MBDYN_EXCEPT_ARGS);
+								}
+							}
+						} else if (HP.IsKeyWord("algorithm")) {
                                                         oLineSearchParam.uFlags &= ~LineSearchParameters::ALGORITHM;
-                                                        if (HP.IsKeyWord("cubic")) {
+							if (HP.IsKeyWord("cubic")) {
                                                                 oLineSearchParam.uFlags |= LineSearchParameters::ALGORITHM_CUBIC;
-                                                        } else if (HP.IsKeyWord("factor")) {
+							} else if (HP.IsKeyWord("factor")) {
                                                                 oLineSearchParam.uFlags |= LineSearchParameters::ALGORITHM_FACTOR;
-                                                        } else {
-                                                                silent_cerr("Keyword \"cubic\" or \"factor\" expected at line " << HP.GetLineData() << std::endl);
-                                                                throw ErrGeneric(MBDYN_EXCEPT_ARGS);
-                                                        }
-                                                } else if (HP.IsKeyWord("scale" "newton" "step")) {
-                                                        if (HP.GetYesNoOrBool()) {
+							} else {
+								silent_cerr("Keyword \"cubic\" or \"factor\" expected at line " << HP.GetLineData() << std::endl);
+								throw ErrGeneric(MBDYN_EXCEPT_ARGS);
+							}
+						} else if (HP.IsKeyWord("scale" "newton" "step")) {
+							if (HP.GetYesNoOrBool()) {
                                                                 oLineSearchParam.uFlags |= LineSearchParameters::SCALE_NEWTON_STEP;
-                                                        } else {
+							} else {
                                                                 oLineSearchParam.uFlags &= ~LineSearchParameters::SCALE_NEWTON_STEP;
-                                                        }
-                                                        if (HP.IsKeyWord("min" "scale")) {
+							}
+							if (HP.IsKeyWord("min" "scale")) {
                                                                 oLineSearchParam.dMinStepScale = HP.GetReal();
                                                                 if (oLineSearchParam.dMinStepScale < 0. || oLineSearchParam.dMinStepScale > 1.) {
-                                                                        silent_cerr("min scale must be in range [0-1] at line " << HP.GetLineData() << std::endl);
-                                                                        throw ErrGeneric(MBDYN_EXCEPT_ARGS);
-                                                                }
-                                                        }
-                                                } else if (HP.IsKeyWord("print" "convergence" "info")) {
-                                                        if (HP.GetYesNoOrBool()) {
+									silent_cerr("min scale must be in range [0-1] at line " << HP.GetLineData() << std::endl);
+									throw ErrGeneric(MBDYN_EXCEPT_ARGS);
+								}
+							}
+						} else if (HP.IsKeyWord("print" "convergence" "info")) {
+							if (HP.GetYesNoOrBool()) {
                                                                 oLineSearchParam.uFlags |= LineSearchParameters::PRINT_CONVERGENCE_INFO;
-                                                        } else {
+							} else {
                                                                 oLineSearchParam.uFlags &= ~LineSearchParameters::PRINT_CONVERGENCE_INFO;
-                                                        }
-                                                } else if (HP.IsKeyWord("verbose")) {
-                                                        if (HP.GetYesNoOrBool()) {
+							}
+						} else if (HP.IsKeyWord("verbose")) {
+							if (HP.GetYesNoOrBool()) {
                                                                 oLineSearchParam.uFlags |= LineSearchParameters::VERBOSE_MODE;
-                                                        } else {
+							} else {
                                                                 oLineSearchParam.uFlags &= ~LineSearchParameters::VERBOSE_MODE;
-                                                        }
-                                                } else if (HP.IsKeyWord("abort" "at" "lambda" "min")) {
-                                                        if (HP.GetYesNoOrBool()) {
+							}
+						} else if (HP.IsKeyWord("abort" "at" "lambda" "min")) {
+							if (HP.GetYesNoOrBool()) {
                                                                 oLineSearchParam.uFlags |= LineSearchParameters::ABORT_AT_LAMBDA_MIN;
-                                                        } else {
+							} else {
                                                                 oLineSearchParam.uFlags &= ~LineSearchParameters::ABORT_AT_LAMBDA_MIN;
-                                                        }
-                                                } else if (HP.IsKeyWord("non" "negative" "slope" "continue")) {
-                                                        if (HP.GetYesNoOrBool()) {
+							}
+						} else if (HP.IsKeyWord("non" "negative" "slope" "continue")) {
+							if (HP.GetYesNoOrBool()) {
                                                                 oLineSearchParam.uFlags |= LineSearchParameters::NON_NEGATIVE_SLOPE_CONTINUE;
-                                                        } else {
+							} else {
                                                                 oLineSearchParam.uFlags &= ~LineSearchParameters::NON_NEGATIVE_SLOPE_CONTINUE;
-                                                        }
+							}
                                                 } else if (HP.IsKeyWord("time" "step" "tolerance")) {
                                                     oLineSearchParam.dTimeStepTol = HP.GetReal();
 
@@ -3893,22 +3628,22 @@
                                                                     << std::endl);
                                                         throw ErrGeneric(MBDYN_EXCEPT_ARGS);
                                                     }
-                                                } else {
-                                                        silent_cerr("Keyword \"default solver options\", \"tolerance x\", "
-                                                                "\"tolerance min\", \"max iterations\", \"alpha\", "
-                                                                "\"lambda min\" \"lambda factor min\", \"max step\" "
-                                                                "\"divergence check\", \"algorithm\", \"scale newton step\" "
-                                                                "\"print convergence info\", \"verbose\", "
+						} else {
+							silent_cerr("Keyword \"default solver options\", \"tolerance x\", "
+								"\"tolerance min\", \"max iterations\", \"alpha\", "
+								"\"lambda min\" \"lambda factor min\", \"max step\" "
+								"\"divergence check\", \"algorithm\", \"scale newton step\" "
+								"\"print convergence info\", \"verbose\", "
                                                                 "\"abort at lambda min\", \"time step tolerance\", \"update ratio\", "
-                                                                "or \"zero gradient\" expected at line " << HP.GetLineData() << std::endl);
-                                                        throw ErrGeneric(MBDYN_EXCEPT_ARGS);
-                                                }
-                                        }
+								"or \"zero gradient\" expected at line " << HP.GetLineData() << std::endl);
+							throw ErrGeneric(MBDYN_EXCEPT_ARGS);
+						}
+					}
                                         break;
                                 default:
                                         NO_OP;
-                                }
-                                break;
+				}
+				break;
 
                         case NonlinearSolver::NOX:
 #ifdef USE_TRILINOS
@@ -4226,360 +3961,360 @@
 #endif
                                 break;
 
-                        case NonlinearSolver::MATRIXFREE:
-                                switch (KeyWords(HP.GetWord())) {
-                                case DEFAULT:
-                                        MFSolverType = MatrixFreeSolver::DEFAULT;
-                                        break;
-
-
-                                case BICGSTAB:
-                                        MFSolverType = MatrixFreeSolver::BICGSTAB;
-                                        break;
-
-                                case GMRES:
-                                        MFSolverType = MatrixFreeSolver::GMRES;
-                                        break;
-
-                                default:
-                                        silent_cerr("unknown iterative "
-                                                "solver at line "
-                                                << HP.GetLineData()
-                                                << std::endl);
-                                        throw ErrGeneric(MBDYN_EXCEPT_ARGS);
-                                }
-
-                                if (HP.IsKeyWord("tolerance")) {
-                                        dIterTol = HP.GetReal();
-                                        DEBUGLCOUT(MYDEBUG_INPUT,"inner "
-                                                        "iterative solver "
-                                                        "tolerance: "
-                                                        << dIterTol
-                                                        << std::endl);
-                                }
-
-                                if (HP.IsKeyWord("steps")) {
-                                        iIterativeMaxSteps = HP.GetInt();
-                                        DEBUGLCOUT(MYDEBUG_INPUT, "maximum "
-                                                        "number of inner "
-                                                        "steps for iterative "
-                                                        "solver: "
-                                                        << iIterativeMaxSteps
-                                                        << std::endl);
-                                }
-
-                                if (HP.IsKeyWord("tau")) {
-                                        dIterertiveTau = HP.GetReal();
-                                        DEBUGLCOUT(MYDEBUG_INPUT,
-                                                        "tau scaling "
-                                                        "coefficient "
-                                                        "for iterative "
-                                                        "solver: "
-                                                        << dIterertiveTau
-                                                        << std::endl);
-                                }
-
-                                if (HP.IsKeyWord("eta")) {
-                                        dIterertiveEtaMax = HP.GetReal();
-                                        DEBUGLCOUT(MYDEBUG_INPUT, "maximum "
-                                                        "eta coefficient "
-                                                        "for iterative "
-                                                        "solver: "
-                                                        << dIterertiveEtaMax
-                                                        << std::endl);
-                                }
-
-                                if (HP.IsKeyWord("preconditioner")) {
-                                        KeyWords KPrecond = KeyWords(HP.GetWord());
-                                        switch (KPrecond) {
-                                        case FULLJACOBIAN:
-                                        case FULLJACOBIANMATRIX:
-                                                PcType = Preconditioner::FULLJACOBIANMATRIX;
-                                                if (HP.IsKeyWord("steps")) {
-                                                        iPrecondSteps = HP.GetInt();
-                                                        DEBUGLCOUT(MYDEBUG_INPUT,
-                                                                        "number of steps "
-                                                                        "before recomputing "
-                                                                        "the preconditioner: "
-                                                                        << iPrecondSteps
-                                                                        << std::endl);
-                                                }
-                                                if (HP.IsKeyWord("honor" "element" "requests")) {
-                                                        bHonorJacRequest = true;
-                                                        DEBUGLCOUT(MYDEBUG_INPUT,
-                                                                        "honor elements' "
-                                                                        "request to update "
-                                                                        "the preconditioner"
-                                                                        << std::endl);
-                                                }
-                                                break;
-
-                                                /* add other preconditioners
-                                                 * here */
-
-                                        default:
-                                                silent_cerr("unknown "
-                                                        "preconditioner "
-                                                        "at line "
-                                                        << HP.GetLineData()
-                                                        << std::endl);
-                                                throw ErrGeneric(MBDYN_EXCEPT_ARGS);
-                                        }
-                                        break;
-                                }
-                                break;
-
-                        default:
-                                ASSERT(0);
-                                throw ErrGeneric(MBDYN_EXCEPT_ARGS);
-                        }
-                        break;
-
-                case REALTIME:
-                        pRTSolver = ReadRTSolver(this, HP);
-                        break;
-
-                case THREADS:
-                        if (HP.IsKeyWord("auto")) {
+			case NonlinearSolver::MATRIXFREE:
+				switch (KeyWords(HP.GetWord())) {
+				case DEFAULT:
+					MFSolverType = MatrixFreeSolver::DEFAULT;
+					break;
+
+
+				case BICGSTAB:
+					MFSolverType = MatrixFreeSolver::BICGSTAB;
+					break;
+
+				case GMRES:
+					MFSolverType = MatrixFreeSolver::GMRES;
+					break;
+
+				default:
+					silent_cerr("unknown iterative "
+						"solver at line "
+						<< HP.GetLineData()
+						<< std::endl);
+					throw ErrGeneric(MBDYN_EXCEPT_ARGS);
+				}
+
+				if (HP.IsKeyWord("tolerance")) {
+					dIterTol = HP.GetReal();
+					DEBUGLCOUT(MYDEBUG_INPUT,"inner "
+							"iterative solver "
+							"tolerance: "
+							<< dIterTol
+							<< std::endl);
+				}
+
+				if (HP.IsKeyWord("steps")) {
+					iIterativeMaxSteps = HP.GetInt();
+					DEBUGLCOUT(MYDEBUG_INPUT, "maximum "
+							"number of inner "
+							"steps for iterative "
+							"solver: "
+							<< iIterativeMaxSteps
+							<< std::endl);
+				}
+
+				if (HP.IsKeyWord("tau")) {
+					dIterertiveTau = HP.GetReal();
+					DEBUGLCOUT(MYDEBUG_INPUT,
+							"tau scaling "
+							"coefficient "
+							"for iterative "
+							"solver: "
+							<< dIterertiveTau
+							<< std::endl);
+				}
+
+				if (HP.IsKeyWord("eta")) {
+					dIterertiveEtaMax = HP.GetReal();
+					DEBUGLCOUT(MYDEBUG_INPUT, "maximum "
+							"eta coefficient "
+							"for iterative "
+							"solver: "
+							<< dIterertiveEtaMax
+							<< std::endl);
+				}
+
+				if (HP.IsKeyWord("preconditioner")) {
+					KeyWords KPrecond = KeyWords(HP.GetWord());
+					switch (KPrecond) {
+					case FULLJACOBIAN:
+					case FULLJACOBIANMATRIX:
+						PcType = Preconditioner::FULLJACOBIANMATRIX;
+						if (HP.IsKeyWord("steps")) {
+							iPrecondSteps = HP.GetInt();
+							DEBUGLCOUT(MYDEBUG_INPUT,
+									"number of steps "
+									"before recomputing "
+									"the preconditioner: "
+									<< iPrecondSteps
+									<< std::endl);
+						}
+						if (HP.IsKeyWord("honor" "element" "requests")) {
+							bHonorJacRequest = true;
+							DEBUGLCOUT(MYDEBUG_INPUT,
+									"honor elements' "
+									"request to update "
+									"the preconditioner"
+									<< std::endl);
+						}
+						break;
+
+						/* add other preconditioners
+						 * here */
+
+					default:
+						silent_cerr("unknown "
+							"preconditioner "
+							"at line "
+							<< HP.GetLineData()
+							<< std::endl);
+						throw ErrGeneric(MBDYN_EXCEPT_ARGS);
+					}
+					break;
+				}
+				break;
+
+			default:
+				ASSERT(0);
+				throw ErrGeneric(MBDYN_EXCEPT_ARGS);
+			}
+			break;
+
+		case REALTIME:
+			pRTSolver = ReadRTSolver(this, HP);
+			break;
+
+		case THREADS:
+			if (HP.IsKeyWord("auto")) {
 #ifdef USE_MULTITHREAD
-                                int n = get_nprocs();
-                                /* sanity checks ... */
-                                if (n <= 0) {
-                                        silent_cerr("got " << n << " CPUs "
-                                                        "at line "
-                                                        << HP.GetLineData()
-                                                        << std::endl);
-                                        nThreads = 1;
-                                } else {
-                                        nThreads = n;
-                                }
+				int n = get_nprocs();
+				/* sanity checks ... */
+				if (n <= 0) {
+					silent_cerr("got " << n << " CPUs "
+							"at line "
+							<< HP.GetLineData()
+							<< std::endl);
+					nThreads = 1;
+				} else {
+					nThreads = n;
+				}
 #else /* ! USE_MULTITHREAD */
-                                silent_cerr("configure with "
-                                                "--enable-multithread "
-                                                "for multithreaded assembly"
-                                                << std::endl);
+				silent_cerr("configure with "
+						"--enable-multithread "
+						"for multithreaded assembly"
+						<< std::endl);
 #endif /* ! USE_MULTITHREAD */
 
-                        } else if (HP.IsKeyWord("disable")) {
+			} else if (HP.IsKeyWord("disable")) {
 #ifdef USE_MULTITHREAD
-                                nThreads = 1;
+				nThreads = 1;
 #endif /* USE_MULTITHREAD */
 
-                        } else {
+			} else {
 #ifdef USE_MULTITHREAD
-                                bool bAssembly = false;
-                                bool bSolver = false;
-                                bool bAll = true;
-                                unsigned nt;
+				bool bAssembly = false;
+				bool bSolver = false;
+				bool bAll = true;
+				unsigned nt;
 #endif // USE_MULTITHREAD
 
-                                if (HP.IsKeyWord("assembly")) {
+				if (HP.IsKeyWord("assembly")) {
 #ifdef USE_MULTITHREAD
-                                        bAll = false;
-                                        bAssembly = true;
+					bAll = false;
+					bAssembly = true;
 #endif // USE_MULTITHREAD
 
-                                } else if (HP.IsKeyWord("solver")) {
+				} else if (HP.IsKeyWord("solver")) {
 #ifdef USE_MULTITHREAD
-                                        bAll = false;
-                                        bSolver = true;
+					bAll = false;
+					bSolver = true;
 #endif // USE_MULTITHREAD
-                                }
+				}
 
 #ifdef USE_MULTITHREAD
-                                nt =
+				nt =
 #endif // USE_MULTITHREAD
-                                HP.GetInt();
+				HP.GetInt();
 
 #ifdef USE_MULTITHREAD
-                                if (bAll || bAssembly) {
-                                        nThreads = nt;
-                                }
-
-                                if (bAll || bSolver) {
-                                        bSolverThreads = true;
-                                        nSolverThreads = nt;
-                                }
+				if (bAll || bAssembly) {
+					nThreads = nt;
+				}
+
+				if (bAll || bSolver) {
+					bSolverThreads = true;
+					nSolverThreads = nt;
+				}
 #else /* ! USE_MULTITHREAD */
-                                silent_cerr("configure with "
-                                                "--enable-multithread "
-                                                "for multithreaded assembly"
-                                                << std::endl);
+				silent_cerr("configure with "
+						"--enable-multithread "
+						"for multithreaded assembly"
+						<< std::endl);
 #endif /* ! USE_MULTITHREAD */
-                        }
-                        break;
-
-
-                default:
-                        silent_cerr("unknown description at line "
-                                << HP.GetLineData() << "; aborting..."
-                                << std::endl);
-                        throw ErrGeneric(MBDYN_EXCEPT_ARGS);
-                }
-        }
+			}
+			break;
+
+
+		default:
+			silent_cerr("unknown description at line "
+				<< HP.GetLineData() << "; aborting..."
+				<< std::endl);
+			throw ErrGeneric(MBDYN_EXCEPT_ARGS);
+		}
+	}
 
 EndOfCycle: /* esce dal ciclo di lettura */
 
-        if (pTSC == 0) {
-                pedantic_cout("No time step control strategy defined; defaulting to NoChange time step control" );
-                pTSC = new NoChange(this);
-        }
-
-        if (dFinalTime < dInitialTime) {
-                eAbortAfter = AFTER_ASSEMBLY;
-        }
-
-        if (dFinalTime == dInitialTime) {
-                eAbortAfter = AFTER_DERIVATIVES;
-        }
-
-        /* Metodo di integrazione di default */
-        if (!bMethod) {
-                ASSERT(RegularType == INT_UNKNOWN);
-
-                /* FIXME: maybe we should use a better value
-                 * like 0.6; however, BDF should be conservative */
-                SAFENEW(pRhoRegular, NullDriveCaller);
-
-                /* DriveCaller per Rho asintotico per variabili algebriche */
-                pRhoAlgebraicRegular = pRhoRegular->pCopy();
-
-                RegularType = INT_MS2;
-        }
-
-        /* Metodo di integrazione di default */
-        if (iDummyStepsNumber && !bDummyStepsMethod) {
-                ASSERT(DummyType == INT_UNKNOWN);
-
-                SAFENEW(pRhoDummy, NullDriveCaller);
-
-                /* DriveCaller per Rho asintotico per variabili algebriche */
-                pRhoAlgebraicDummy = pRhoDummy->pCopy();
-
-                DummyType = INT_MS2;
-        }
+	if (pTSC == 0) {
+		pedantic_cout("No time step control strategy defined; defaulting to NoChange time step control" );
+		pTSC = new NoChange(this);
+	}
+
+	if (dFinalTime < dInitialTime) {
+		eAbortAfter = AFTER_ASSEMBLY;
+	}
+
+	if (dFinalTime == dInitialTime) {
+		eAbortAfter = AFTER_DERIVATIVES;
+	}
+
+	/* Metodo di integrazione di default */
+	if (!bMethod) {
+		ASSERT(RegularType == INT_UNKNOWN);
+
+		/* FIXME: maybe we should use a better value
+		 * like 0.6; however, BDF should be conservative */
+		SAFENEW(pRhoRegular, NullDriveCaller);
+
+		/* DriveCaller per Rho asintotico per variabili algebriche */
+		pRhoAlgebraicRegular = pRhoRegular->pCopy();
+
+		RegularType = INT_MS2;
+	}
+
+	/* Metodo di integrazione di default */
+	if (iDummyStepsNumber && !bDummyStepsMethod) {
+		ASSERT(DummyType == INT_UNKNOWN);
+
+		SAFENEW(pRhoDummy, NullDriveCaller);
+
+		/* DriveCaller per Rho asintotico per variabili algebriche */
+		pRhoAlgebraicDummy = pRhoDummy->pCopy();
+
+		DummyType = INT_MS2;
+	}
 
         if (dDerivativesSolTol < 0.) {
              dDerivativesSolTol = dSolutionTol;
         }
 
-        /* costruzione dello step solver derivative */
-        SAFENEWWITHCONSTRUCTOR(pDerivativeSteps,
-                        DerivativeSolver,
-                        DerivativeSolver(dDerivativesTol,
+	/* costruzione dello step solver derivative */
+	SAFENEWWITHCONSTRUCTOR(pDerivativeSteps,
+			DerivativeSolver,
+			DerivativeSolver(dDerivativesTol,
                                 dDerivativesSolTol,
-                                dInitialTimeStep*dDerivativesCoef,
-                                iDerivativesMaxIterations,
-                                bModResTest,
-                                iDerivativesCoefMaxIter,
-                                dDerivativesCoefFactor));
-
-        /* First step prediction must always be Crank-Nicolson for accuracy */
-        if (iDummyStepsNumber) {
-                SAFENEWWITHCONSTRUCTOR(pFirstDummyStep,
-                                CrankNicolsonIntegrator,
-                                CrankNicolsonIntegrator(dDummyStepsTolerance,
-                                        dSolutionTol,
-                                        iDummyStepsMaxIterations,
-                                        bModResTest));
-
-                /* costruzione dello step solver dummy */
-                switch (DummyType) {
-                case INT_CRANKNICOLSON:
-                        SAFENEWWITHCONSTRUCTOR(pDummySteps,
-                                        CrankNicolsonIntegrator,
-                                        CrankNicolsonIntegrator(dDummyStepsTolerance,
-                                                dSolutionTol,
-                                                iDummyStepsMaxIterations,
-                                                bModResTest));
-                        break;
-
-                case INT_MS2:
-                        SAFENEWWITHCONSTRUCTOR(pDummySteps,
-                                        MultistepSolver,
-                                        MultistepSolver(dDummyStepsTolerance,
-                                                dSolutionTol,
-                                                iDummyStepsMaxIterations,
-                                                pRhoDummy,
-                                                pRhoAlgebraicDummy,
-                                                bModResTest));
-                        break;
-
-                case INT_HOPE:
-                        SAFENEWWITHCONSTRUCTOR(pDummySteps,
-                                        HopeSolver,
-                                        HopeSolver(dDummyStepsTolerance,
-                                                dSolutionTol,
-                                                iDummyStepsMaxIterations,
-                                                pRhoDummy,
-                                                pRhoAlgebraicDummy,
-                                                bModResTest));
-                        break;
-
-                case INT_IMPLICITEULER:
-                        SAFENEWWITHCONSTRUCTOR(pDummySteps,
-                                        ImplicitEulerIntegrator,
-                                        ImplicitEulerIntegrator(dDummyStepsTolerance,
-                                                dSolutionTol, iDummyStepsMaxIterations,
-                                                bModResTest));
-                        break;
-
-                default:
-                        silent_cerr("unknown dummy steps integration method"
-                                << std::endl);
-                        throw ErrGeneric(MBDYN_EXCEPT_ARGS);
-                        break;
-                }
-        }
-
-        SAFENEWWITHCONSTRUCTOR(pFirstRegularStep,
-                        CrankNicolsonIntegrator,
-                        CrankNicolsonIntegrator(dTol,
-                                dSolutionTol,
-                                iMaxIterations,
-                                bModResTest));
-
-        /* costruzione dello step solver per i passi normali */
-        switch (RegularType) {
-        case INT_CRANKNICOLSON:
-                SAFENEWWITHCONSTRUCTOR(pRegularSteps,
-                        CrankNicolsonIntegrator,
-                        CrankNicolsonIntegrator(dTol,
-                                dSolutionTol,
-                                iMaxIterations,
-                                bModResTest));
-                break;
-
-        case INT_MS2:
-                SAFENEWWITHCONSTRUCTOR(pRegularSteps,
-                                MultistepSolver,
-                                MultistepSolver(dTol,
-                                        dSolutionTol,
-                                        iMaxIterations,
-                                        pRhoRegular,
-                                        pRhoAlgebraicRegular,
-                                        bModResTest));
-                break;
-
-        case INT_HOPE:
-                SAFENEWWITHCONSTRUCTOR(pRegularSteps,
-                                HopeSolver,
-                                HopeSolver(dTol,
-                                        dSolutionTol,
-                                        iMaxIterations,
-                                        pRhoRegular,
-                                        pRhoAlgebraicRegular,
-                                        bModResTest));
-                break;
-
-        case INT_IMPLICITEULER:
-                SAFENEWWITHCONSTRUCTOR(pRegularSteps,
-                                ImplicitEulerIntegrator,
-                                ImplicitEulerIntegrator(dTol,
-                                        dSolutionTol,
-                                        iMaxIterations,
-                                        bModResTest));
-                break;
+				dInitialTimeStep*dDerivativesCoef,
+				iDerivativesMaxIterations,
+				bModResTest,
+				iDerivativesCoefMaxIter,
+				dDerivativesCoefFactor));
+
+	/* First step prediction must always be Crank-Nicolson for accuracy */
+	if (iDummyStepsNumber) {
+		SAFENEWWITHCONSTRUCTOR(pFirstDummyStep,
+				CrankNicolsonIntegrator,
+				CrankNicolsonIntegrator(dDummyStepsTolerance,
+					dSolutionTol,
+					iDummyStepsMaxIterations,
+					bModResTest));
+
+		/* costruzione dello step solver dummy */
+		switch (DummyType) {
+		case INT_CRANKNICOLSON:
+			SAFENEWWITHCONSTRUCTOR(pDummySteps,
+					CrankNicolsonIntegrator,
+					CrankNicolsonIntegrator(dDummyStepsTolerance,
+						dSolutionTol,
+						iDummyStepsMaxIterations,
+						bModResTest));
+			break;
+
+		case INT_MS2:
+			SAFENEWWITHCONSTRUCTOR(pDummySteps,
+					MultistepSolver,
+					MultistepSolver(dDummyStepsTolerance,
+						dSolutionTol,
+						iDummyStepsMaxIterations,
+						pRhoDummy,
+						pRhoAlgebraicDummy,
+						bModResTest));
+			break;
+
+		case INT_HOPE:
+			SAFENEWWITHCONSTRUCTOR(pDummySteps,
+					HopeSolver,
+					HopeSolver(dDummyStepsTolerance,
+						dSolutionTol,
+						iDummyStepsMaxIterations,
+						pRhoDummy,
+						pRhoAlgebraicDummy,
+						bModResTest));
+			break;
+
+		case INT_IMPLICITEULER:
+			SAFENEWWITHCONSTRUCTOR(pDummySteps,
+					ImplicitEulerIntegrator,
+					ImplicitEulerIntegrator(dDummyStepsTolerance,
+						dSolutionTol, iDummyStepsMaxIterations,
+						bModResTest));
+			break;
+
+		default:
+			silent_cerr("unknown dummy steps integration method"
+				<< std::endl);
+			throw ErrGeneric(MBDYN_EXCEPT_ARGS);
+			break;
+		}
+	}
+
+	SAFENEWWITHCONSTRUCTOR(pFirstRegularStep,
+			CrankNicolsonIntegrator,
+			CrankNicolsonIntegrator(dTol,
+				dSolutionTol,
+				iMaxIterations,
+				bModResTest));
+
+	/* costruzione dello step solver per i passi normali */
+	switch (RegularType) {
+	case INT_CRANKNICOLSON:
+		SAFENEWWITHCONSTRUCTOR(pRegularSteps,
+			CrankNicolsonIntegrator,
+			CrankNicolsonIntegrator(dTol,
+				dSolutionTol,
+				iMaxIterations,
+				bModResTest));
+		break;
+
+	case INT_MS2:
+		SAFENEWWITHCONSTRUCTOR(pRegularSteps,
+				MultistepSolver,
+				MultistepSolver(dTol,
+					dSolutionTol,
+					iMaxIterations,
+					pRhoRegular,
+					pRhoAlgebraicRegular,
+					bModResTest));
+		break;
+
+	case INT_HOPE:
+		SAFENEWWITHCONSTRUCTOR(pRegularSteps,
+				HopeSolver,
+				HopeSolver(dTol,
+					dSolutionTol,
+					iMaxIterations,
+					pRhoRegular,
+					pRhoAlgebraicRegular,
+					bModResTest));
+		break;
+
+	case INT_IMPLICITEULER:
+		SAFENEWWITHCONSTRUCTOR(pRegularSteps,
+				ImplicitEulerIntegrator,
+				ImplicitEulerIntegrator(dTol,
+					dSolutionTol,
+					iMaxIterations,
+					bModResTest));
+		break;
 
         case INT_HYBRID:
                 SAFENEWWITHCONSTRUCTOR(pRegularSteps,
@@ -4593,125 +4328,125 @@
                                                             bModResTest));
                 break;
 
-        default:
-                silent_cerr("Unknown integration method" << std::endl);
-                throw ErrGeneric(MBDYN_EXCEPT_ARGS);
-                break;
-        }
-
-        if (bSetScaleAlgebraic) {
-                dScaleAlgebraic = 1. / dInitialTimeStep;
-        }
+	default:
+		silent_cerr("Unknown integration method" << std::endl);
+		throw ErrGeneric(MBDYN_EXCEPT_ARGS);
+		break;
+	}
+
+	if (bSetScaleAlgebraic) {
+		dScaleAlgebraic = 1. / dInitialTimeStep;
+	}
 
 #ifdef USE_MULTITHREAD
-        if (bSolverThreads) {
-                if (!CurrLinearSolver.SetNumThreads(nSolverThreads)) {
-                        silent_cerr("linear solver "
-                                        << CurrLinearSolver.GetSolverName()
-                                        << " does not support "
-                                        "threaded solution" << std::endl);
-                }
-        }
+	if (bSolverThreads) {
+		if (!CurrLinearSolver.SetNumThreads(nSolverThreads)) {
+			silent_cerr("linear solver "
+					<< CurrLinearSolver.GetSolverName()
+					<< " does not support "
+					"threaded solution" << std::endl);
+		}
+	}
 #endif /* USE_MULTITHREAD */
 }
 
 #if defined USE_LAPACK || defined USE_ARPACK || defined USE_JDQZ
 static int
 do_eig(const doublereal& b, const doublereal& re,
-        const doublereal& im, const doublereal& h,
-        doublereal& sigma, doublereal& omega,
-        doublereal& csi, doublereal& freq)
+	const doublereal& im, const doublereal& h,
+	doublereal& sigma, doublereal& omega,
+	doublereal& csi, doublereal& freq)
 {
-        // denominator
-        doublereal d = re + b;
-        d *= d;
-        d += im*im;
-        d *= h/2.;
-
-        // real & imag
-        sigma = (re*re - b*b + im*im)/d;
-        omega = 2.*b*im/d;
-
-        // frequency and damping factor
-        if (im != 0.) {
-                d = sigma*sigma + omega*omega;
-                if (d > std::numeric_limits<doublereal>::epsilon()) {
-                        csi = -100*sigma/sqrt(d);
-
-                } else {
-                        csi = 0.;
-                }
-
-                freq = omega/(2*M_PI);
-
-        } else {
-                if (std::abs(sigma) < std::numeric_limits<doublereal>::epsilon()) {
-                        csi = 0.;
-
-                } else {
-                        csi = -100.*copysign(1, sigma);
-                }
-
-                freq = 0.;
-        }
-
-        return 0;
+	// denominator
+	doublereal d = re + b;
+	d *= d;
+	d += im*im;
+	d *= h/2.;
+
+	// real & imag
+	sigma = (re*re - b*b + im*im)/d;
+	omega = 2.*b*im/d;
+
+	// frequency and damping factor
+	if (im != 0.) {
+		d = sigma*sigma + omega*omega;
+		if (d > std::numeric_limits<doublereal>::epsilon()) {
+			csi = -100*sigma/sqrt(d);
+
+		} else {
+			csi = 0.;
+		}
+
+		freq = omega/(2*M_PI);
+
+	} else {
+		if (std::abs(sigma) < std::numeric_limits<doublereal>::epsilon()) {
+			csi = 0.;
+
+		} else {
+			csi = -100.*copysign(1, sigma);
+		}
+
+		freq = 0.;
+	}
+
+	return 0;
 }
 
 // Writes eigenvalues to the .out file in human-readable form
 static void
 output_eigenvalues(const VectorHandler *pBeta,
-        const VectorHandler& R, const VectorHandler& I,
-        const doublereal& dShiftR,
-        DataManager* pDM,
-        const Solver::EigenAnalysis *pEA,
-        integer iLow, integer iHigh,
-        std::vector<bool>& vOut)
+	const VectorHandler& R, const VectorHandler& I,
+	const doublereal& dShiftR,
+	DataManager* pDM,
+	const Solver::EigenAnalysis *pEA,
+	integer iLow, integer iHigh,
+	std::vector<bool>& vOut)
 {
-        std::ostream& Out = pDM->GetOutFile();
-
-        /* Output? */
-        Out << "Mode n. " "  " "    Real    " "   " "    Imag    " "  " "    " "   Damp %   " "  Freq Hz" << std::endl;
-
-        integer iNVec = R.iGetSize();
-
-        for (int iCnt = 1; iCnt <= iNVec; iCnt++) {
-                doublereal b = pBeta ? (*pBeta)(iCnt) : 1.;
-                doublereal re = R(iCnt) + dShiftR;
-                doublereal im = I(iCnt);
-                doublereal sigma;
-                doublereal omega;
-                doublereal csi;
-                doublereal freq;
-
-                if (iCnt < iLow || iCnt > iHigh) {
-                        vOut[iCnt - 1] = false;
-                        continue;
-                }
-
-                const doublereal& h = pEA->dParam;
-                do_eig(b, re, im, h, sigma, omega, csi, freq);
-
-                if (freq < pEA->dLowerFreq || freq > pEA->dUpperFreq) {
-                        vOut[iCnt - 1] = false;
-                        continue;
-                }
-
-                vOut[iCnt - 1] = true;
-
-                Out << std::setw(8) << iCnt << ": "
-                        << std::setw(12) << sigma << " + " << std::setw(12) << omega << " j";
-
-                if (fabs(csi) > std::numeric_limits<doublereal>::epsilon()) {
-                        Out << "    " << std::setw(12) << csi;
-                } else {
-                        Out << "    " << std::setw(12) << 0.;
-                }
-
-                Out << "    " << std::setw(12) << freq;
-
-                Out << std::endl;
-        }
+	std::ostream& Out = pDM->GetOutFile();
+
+	/* Output? */
+	Out << "Mode n. " "  " "    Real    " "   " "    Imag    " "  " "    " "   Damp %   " "  Freq Hz" << std::endl;
+
+	integer iNVec = R.iGetSize();
+
+	for (int iCnt = 1; iCnt <= iNVec; iCnt++) {
+		doublereal b = pBeta ? (*pBeta)(iCnt) : 1.;
+		doublereal re = R(iCnt) + dShiftR;
+		doublereal im = I(iCnt);
+		doublereal sigma;
+		doublereal omega;
+		doublereal csi;
+		doublereal freq;
+
+		if (iCnt < iLow || iCnt > iHigh) {
+			vOut[iCnt - 1] = false;
+			continue;
+		}
+
+		const doublereal& h = pEA->dParam;
+		do_eig(b, re, im, h, sigma, omega, csi, freq);
+
+		if (freq < pEA->dLowerFreq || freq > pEA->dUpperFreq) {
+			vOut[iCnt - 1] = false;
+			continue;
+		}
+
+		vOut[iCnt - 1] = true;
+
+		Out << std::setw(8) << iCnt << ": "
+			<< std::setw(12) << sigma << " + " << std::setw(12) << omega << " j";
+
+		if (fabs(csi) > std::numeric_limits<doublereal>::epsilon()) {
+			Out << "    " << std::setw(12) << csi;
+		} else {
+			Out << "    " << std::setw(12) << 0.;
+		}
+
+		Out << "    " << std::setw(12) << freq;
+
+		Out << std::endl;
+	}
 }
 #endif // defined USE_LAPACK || defined USE_ARPACK || defined USE_JDQZ
 
@@ -4720,348 +4455,348 @@
 // generalized non-symmetric eigenanalysis
 static void
 eig_lapack(const MatrixHandler* pMatA, const MatrixHandler* pMatB,
-        DataManager *pDM, Solver::EigenAnalysis *pEA,
-        bool bNewLine, const unsigned uCurr)
+	DataManager *pDM, Solver::EigenAnalysis *pEA,
+	bool bNewLine, const unsigned uCurr)
 {
-        const FullMatrixHandler& MatA = dynamic_cast<const FullMatrixHandler &>(*pMatA);
-        const FullMatrixHandler& MatB = dynamic_cast<const FullMatrixHandler &>(*pMatB);
-
-        char sB[2] = "N";
-        if ((pEA->uFlags & Solver::EigenAnalysis::EIG_BALANCE)
-                == Solver::EigenAnalysis::EIG_BALANCE)
-        {
-                sB[0] = 'B';
-
-        } else if (pEA->uFlags & Solver::EigenAnalysis::EIG_PERMUTE) {
-                sB[0] = 'P';
-
-        } else if (pEA->uFlags & Solver::EigenAnalysis::EIG_SCALE) {
-                sB[0] = 'S';
-        }
-
-        char sL[2] = "V";
-        char sR[2] = "V";
-        char sS[2] = "N";
-
-        // iNumDof is a member, set after dataman constr.
-        integer iSize = MatA.iGetNumRows();
-
-        // Minimum workspace size. To be improved.
-        // NOTE: optimal iWorkSize is computed by dggev() and dggevx()
-        // when called with iWorkSize = -1.
-        // The computed value is stored in WorkVec[0].
-        integer iWorkSize = -1;
-        integer iMinWorkSize = -1;
-        integer iInfo = 0;
-
-        integer iILO = 1, iIHI = iSize;
-        doublereal dABNRM = -1., dBBNRM = -1.;
-
-        doublereal dDmy;
-        integer	iDmy;
-        logical lDmy;
-        doublereal dWV;
-        if (sB[0] == 'N') {
-                iMinWorkSize = 8*iSize;
-
-                __FC_DECL__(dggev)(
-                        sL,		// JOBVL
-                        sR,		// JOBVR
-                        &iSize,		// N
-                        &dDmy,		// A
-                        &iSize,		// LDA
-                        &dDmy,		// B
-                        &iSize,		// LDB
-                        &dDmy,		// ALPHAR
-                        &dDmy,		// ALPHAI
-                        &dDmy,		// BETA
-                        &dDmy,		// VL
-                        &iSize,		// LDVL
-                        &dDmy,		// VR
-                        &iSize,		// LDVR
-                        &dWV,		// WORK
-                        &iWorkSize,	// LWORK
-                        &iInfo);
-
-        } else {
-                iMinWorkSize = 6*iSize;
-
-                __FC_DECL__(dggevx)(
-                        sB,		// BALANC
-                        sL,		// JOBVL
-                        sR,		// JOBVR
-                        sS,		// SENSE
-                        &iSize,		// N
-                        &dDmy,		// A
-                        &iSize,		// LDA
-                        &dDmy,		// B
-                        &iSize,		// LDB
-                        &dDmy,		// ALPHAR
-                        &dDmy,		// ALPHAI
-                        &dDmy,		// BETA
-                        &dDmy,		// VL
-                        &iSize,		// LDVL
-                        &dDmy,		// VR
-                        &iSize,		// LDVR
-                        &iILO,		// ILO
-                        &iIHI,		// IHI
-                        &dDmy,		// LSCALE
-                        &dDmy,		// RSCALE
-                        &dABNRM,	// ABNRM
-                        &dBBNRM,	// BBNRM
-                        &dDmy,		// RCONDE
-                        &dDmy,		// RCONDV
-                        &dWV,		// WORK
-                        &iWorkSize,	// LWORK
-                        &iDmy,		// IWORK
-                        &lDmy,		// BWORK
-                        &iInfo);
-        }
-
-        if (iInfo != 0) {
-                if (bNewLine && silent_err) {
-                        silent_cerr(std::endl);
-                        bNewLine = false;
-                }
-                silent_cerr("dggev[x]() query for worksize failed "
-                        "INFO=" << iInfo << std::endl);
-                iInfo = 0;
-        }
-
-        iWorkSize = (integer)dWV;
-        if (iWorkSize < iMinWorkSize) {
-                if (bNewLine && silent_err) {
-                        silent_cerr(std::endl);
-                        bNewLine = false;
-                }
-                silent_cerr("dggev[x]() asked for a worksize " << iWorkSize
-                        << " less than the minimum, " << iMinWorkSize
-                        << "; using the minimum" << std::endl);
-                iWorkSize = iMinWorkSize;
-        }
-
-        // Workspaces
-        //      2 matrices iSize x iSize
-        //	5 vectors iSize x 1
-        //	1 vector iWorkSize x 1
-        doublereal* pd = 0;
-        int iTmpSize = 2*(iSize*iSize) + 3*iSize + iWorkSize;
-        if (sB[0] != 'N') {
-                iTmpSize += 2*iSize;
-        }
-        SAFENEWARR(pd, doublereal, iTmpSize);
+	const FullMatrixHandler& MatA = dynamic_cast<const FullMatrixHandler &>(*pMatA);
+	const FullMatrixHandler& MatB = dynamic_cast<const FullMatrixHandler &>(*pMatB);
+
+	char sB[2] = "N";
+	if ((pEA->uFlags & Solver::EigenAnalysis::EIG_BALANCE)
+		== Solver::EigenAnalysis::EIG_BALANCE)
+	{
+		sB[0] = 'B';
+
+	} else if (pEA->uFlags & Solver::EigenAnalysis::EIG_PERMUTE) {
+		sB[0] = 'P';
+
+	} else if (pEA->uFlags & Solver::EigenAnalysis::EIG_SCALE) {
+		sB[0] = 'S';
+	}
+
+	char sL[2] = "V";
+	char sR[2] = "V";
+	char sS[2] = "N";
+
+	// iNumDof is a member, set after dataman constr.
+	integer iSize = MatA.iGetNumRows();
+
+	// Minimum workspace size. To be improved.
+	// NOTE: optimal iWorkSize is computed by dggev() and dggevx()
+	// when called with iWorkSize = -1.
+	// The computed value is stored in WorkVec[0].
+	integer iWorkSize = -1;
+	integer iMinWorkSize = -1;
+	integer iInfo = 0;
+
+	integer iILO = 1, iIHI = iSize;
+	doublereal dABNRM = -1., dBBNRM = -1.;
+
+	doublereal dDmy;
+	integer	iDmy;
+	logical lDmy;
+	doublereal dWV;
+	if (sB[0] == 'N') {
+		iMinWorkSize = 8*iSize;
+
+		__FC_DECL__(dggev)(
+			sL,		// JOBVL
+			sR,		// JOBVR
+			&iSize,		// N
+			&dDmy,		// A
+			&iSize,		// LDA
+			&dDmy,		// B
+			&iSize,		// LDB
+			&dDmy,		// ALPHAR
+			&dDmy,		// ALPHAI
+			&dDmy,		// BETA
+			&dDmy,		// VL
+			&iSize,		// LDVL
+			&dDmy,		// VR
+			&iSize,		// LDVR
+			&dWV,		// WORK
+			&iWorkSize,	// LWORK
+			&iInfo);
+
+	} else {
+		iMinWorkSize = 6*iSize;
+
+		__FC_DECL__(dggevx)(
+			sB,		// BALANC
+			sL,		// JOBVL
+			sR,		// JOBVR
+			sS,		// SENSE
+			&iSize,		// N
+			&dDmy,		// A
+			&iSize,		// LDA
+			&dDmy,		// B
+			&iSize,		// LDB
+			&dDmy,		// ALPHAR
+			&dDmy,		// ALPHAI
+			&dDmy,		// BETA
+			&dDmy,		// VL
+			&iSize,		// LDVL
+			&dDmy,		// VR
+			&iSize,		// LDVR
+			&iILO,		// ILO
+			&iIHI,		// IHI
+			&dDmy,		// LSCALE
+			&dDmy,		// RSCALE
+			&dABNRM,	// ABNRM
+			&dBBNRM,	// BBNRM
+			&dDmy,		// RCONDE
+			&dDmy,		// RCONDV
+			&dWV,		// WORK
+			&iWorkSize,	// LWORK
+			&iDmy,		// IWORK
+			&lDmy,		// BWORK
+			&iInfo);
+	}
+
+	if (iInfo != 0) {
+		if (bNewLine && silent_err) {
+			silent_cerr(std::endl);
+			bNewLine = false;
+		}
+		silent_cerr("dggev[x]() query for worksize failed "
+			"INFO=" << iInfo << std::endl);
+		iInfo = 0;
+	}
+
+	iWorkSize = (integer)dWV;
+	if (iWorkSize < iMinWorkSize) {
+		if (bNewLine && silent_err) {
+			silent_cerr(std::endl);
+			bNewLine = false;
+		}
+		silent_cerr("dggev[x]() asked for a worksize " << iWorkSize
+			<< " less than the minimum, " << iMinWorkSize
+			<< "; using the minimum" << std::endl);
+		iWorkSize = iMinWorkSize;
+	}
+
+	// Workspaces
+	// 	2 matrices iSize x iSize
+	//	5 vectors iSize x 1
+	//	1 vector iWorkSize x 1
+	doublereal* pd = 0;
+	int iTmpSize = 2*(iSize*iSize) + 3*iSize + iWorkSize;
+	if (sB[0] != 'N') {
+		iTmpSize += 2*iSize;
+	}
+	SAFENEWARR(pd, doublereal, iTmpSize);
 #if defined HAVE_MEMSET
-        memset(pd, 0, iTmpSize*sizeof(doublereal));
+	memset(pd, 0, iTmpSize*sizeof(doublereal));
 #else // !HAVE_MEMSET
-        for (int iCnt = iTmpSize; iCnt-- > 0; ) {
-                pd[iCnt] = 0.;
-        }
+	for (int iCnt = iTmpSize; iCnt-- > 0; ) {
+		pd[iCnt] = 0.;
+	}
 #endif // !HAVE_MEMSET
 
-        // 2 pointer arrays iSize x 1 for the matrices
-        doublereal** ppd = 0;
-        SAFENEWARR(ppd, doublereal*, 2*iSize);
-
-        // Data Handlers
-        doublereal* pdTmp = pd;
-        doublereal** ppdTmp = ppd;
-
-        FullMatrixHandler MatVL(pdTmp, ppdTmp, iSize*iSize, iSize, iSize);
-        pdTmp += iSize*iSize;
-        ppdTmp += iSize;
-
-        FullMatrixHandler MatVR(pdTmp, ppdTmp, iSize*iSize, iSize, iSize);
-        pdTmp += iSize*iSize;
-
-        MyVectorHandler AlphaR(iSize, pdTmp);
-        pdTmp += iSize;
-
-        MyVectorHandler AlphaI(iSize, pdTmp);
-        pdTmp += iSize;
-
-        MyVectorHandler Beta(iSize, pdTmp);
-        pdTmp += iSize;
-
-        MyVectorHandler LScale;
-        MyVectorHandler RScale;
-        if (sB[0] != 'N') {
-                LScale.Attach(iSize, pdTmp);
-                pdTmp += iSize;
-
-                RScale.Attach(iSize, pdTmp);
-                pdTmp += iSize;
-        }
-
-        MyVectorHandler WorkVec(iWorkSize, pdTmp);
-
-        // Eigenanalysis
-        // NOTE: according to lapack's documentation, dgegv() is deprecated
-        // in favour of dggev()... I find dgegv() a little bit faster (10%?)
-        // for typical problems (N ~ 1000).
-        if (sB[0] == 'N') {
-                __FC_DECL__(dggev)(
-                        sL,			// JOBVL
-                        sR,			// JOBVR
-                        &iSize,			// N
-                        const_cast<doublereal *>(MatA.pdGetMat()),	// A; remove const'ness (hack)
-                        &iSize,			// LDA
-                        const_cast<doublereal *>(MatB.pdGetMat()),	// B; remove const'ness (hack)
-                        &iSize,			// LDB
-                        AlphaR.pdGetVec(),	// ALPHAR
-                        AlphaI.pdGetVec(),	// ALPHAI
-                        Beta.pdGetVec(),	// BETA
-                        MatVL.pdGetMat(),	// VL
-                        &iSize,			// LDVL
-                        MatVR.pdGetMat(),	// VR
-                        &iSize,			// LDVR
-                        WorkVec.pdGetVec(),	// WORK
-                        &iWorkSize,		// LWORK
-                        &iInfo);		// INFO
-
-        } else {
-                std::vector<integer> iIWORK(iSize + 6);
-
-                __FC_DECL__(dggevx)(
-                        sB,			// BALANCE
-                        sL,			// JOBVL
-                        sR,			// JOBVR
-                        sS,			// SENSE
-                        &iSize,			// N
-                        const_cast<doublereal *>(MatA.pdGetMat()),	// A; remove const'ness (hack)
-                        &iSize,			// LDA
-                        const_cast<doublereal *>(MatB.pdGetMat()),	// B; remove const'ness (hack)
-                        &iSize,			// LDB
-                        AlphaR.pdGetVec(),	// ALPHAR
-                        AlphaI.pdGetVec(),	// ALPHAI
-                        Beta.pdGetVec(),	// BETA
-                        MatVL.pdGetMat(),	// VL
-                        &iSize,			// LDVL
-                        MatVR.pdGetMat(),	// VR
-                        &iSize,			// LDVR
-                        &iILO,			// ILO
-                        &iIHI,			// IHI
-                        LScale.pdGetVec(),	// LSCALE
-                        RScale.pdGetVec(),	// RSCALE
-                        &dABNRM,		// ABNRM
-                        &dBBNRM,		// BBNRM
-                        &dDmy,			// RCONDE
-                        &dDmy,			// RCONDV
-                        WorkVec.pdGetVec(),	// WORK
-                        &iWorkSize,		// LWORK
-                        &iIWORK[0],		// IWORK
-                        &lDmy,			// BWORK
-                        &iInfo);		// INFO
-        }
-
-        std::ostream& Out = pDM->GetOutFile();
-        Out << "Info: " << iInfo << ", ";
-
-        if (iInfo == 0) {
-                // = 0:  successful exit
-                Out << "success"
-                        << " BALANC=\"" << sB << "\""
-                        << " ILO=" << iILO
-                        << " IHI=" << iIHI
-                        << " ABNRM=" << dABNRM
-                        << " BBNRM=" << dBBNRM
-                        << std::endl;
-
-        } else if (iInfo < 0) {
-                const char *arg[] = {
-                        "JOBVL",
-                        "JOBVR",
-                        "N",
-                        "A",
-                        "LDA",
-                        "B",
-                        "LDB",
-                        "ALPHAR",
-                        "ALPHAI",
-                        "BETA",
-                        "VL",
-                        "LDVL",
-                        "VR",
-                        "LDVR",
-                        "WORK",
-                        "LWORK",
-                        "INFO",
-                        NULL
-                };
-
-                const char *argx[] = {
-                        "BALANCE",
-                        "JOBVL",
-                        "JOBVR",
-                        "SENSE",
-                        "N",
-                        "A",
-                        "LDA",
-                        "B",
-                        "LDB",
-                        "ALPHAR",
-                        "ALPHAI",
-                        "BETA",
-                        "VL",
-                        "LDVL",
-                        "VR",
-                        "LDVR",
-                        "ILO",
-                        "IHI",
-                        "LSCALE",
-                        "RSCALE",
-                        "ABNRM",
-                        "BBNRM",
-                        "RCONDE",
-                        "RCONDV",
-                        "WORK",
-                        "LWORK",
-                        "IWORK",
-                        "BWORK",
-                        "INFO",
-                        NULL
-                };
-
-                const char **argv = (sB[0] == 'N' ? arg : argx );
-
-                // < 0:  if INFO = -i, the i-th argument had an illegal value.
-                Out << "argument #" << -iInfo
-                        << " (" << argv[-iInfo - 1] << ") "
-                        << "was passed an illegal value" << std::endl;
-
-        } else if (iInfo > 0 && iInfo <= iSize) {
-                /* = 1,...,N:
-                 * The QZ iteration failed.  No eigenvectors have been
-                 * calculated, but ALPHAR(j), ALPHAI(j), and BETA(j)
-                 * should be correct for j=INFO+1,...,N. */
-                Out << "the QZ iteration failed, but eigenvalues "
-                        << iInfo + 1 << "->" << iSize << " should be correct"
-                        << std::endl;
-
-        } else if (iInfo > iSize) {
-                const char* const sErrs[] = {
-                        "DHGEQZ (other than QZ iteration failed in DHGEQZ)",
-                        "DTGEVC",
-                        NULL
-                };
-
-                Out << "error return from " << sErrs[iInfo - iSize - 1]
-                        << std::endl;
-        }
-
-        std::vector<bool> vOut(iSize);
-        output_eigenvalues(&Beta, AlphaR, AlphaI, 0., pDM, pEA, iILO, iIHI, vOut);
-
-        if (pEA->uFlags & Solver::EigenAnalysis::EIG_OUTPUT_GEOMETRY) {
-                pDM->OutputEigGeometry(uCurr, pEA->iResultsPrecision);
-        }
-
-        if (pEA->uFlags & Solver::EigenAnalysis::EIG_OUTPUT_EIGENVECTORS) {
-                pDM->OutputEigenvectors(&Beta, AlphaR, AlphaI, 0.,
-                        &MatVL, MatVR, vOut, uCurr, pEA->iResultsPrecision);
-        }
-
-        SAFEDELETEARR(pd);
-        SAFEDELETEARR(ppd);
+	// 2 pointer arrays iSize x 1 for the matrices
+	doublereal** ppd = 0;
+	SAFENEWARR(ppd, doublereal*, 2*iSize);
+
+	// Data Handlers
+	doublereal* pdTmp = pd;
+	doublereal** ppdTmp = ppd;
+
+	FullMatrixHandler MatVL(pdTmp, ppdTmp, iSize*iSize, iSize, iSize);
+	pdTmp += iSize*iSize;
+	ppdTmp += iSize;
+
+	FullMatrixHandler MatVR(pdTmp, ppdTmp, iSize*iSize, iSize, iSize);
+	pdTmp += iSize*iSize;
+
+	MyVectorHandler AlphaR(iSize, pdTmp);
+	pdTmp += iSize;
+
+	MyVectorHandler AlphaI(iSize, pdTmp);
+	pdTmp += iSize;
+
+	MyVectorHandler Beta(iSize, pdTmp);
+	pdTmp += iSize;
+
+	MyVectorHandler LScale;
+	MyVectorHandler RScale;
+	if (sB[0] != 'N') {
+		LScale.Attach(iSize, pdTmp);
+		pdTmp += iSize;
+
+		RScale.Attach(iSize, pdTmp);
+		pdTmp += iSize;
+	}
+
+	MyVectorHandler WorkVec(iWorkSize, pdTmp);
+
+	// Eigenanalysis
+	// NOTE: according to lapack's documentation, dgegv() is deprecated
+	// in favour of dggev()... I find dgegv() a little bit faster (10%?)
+	// for typical problems (N ~ 1000).
+	if (sB[0] == 'N') {
+		__FC_DECL__(dggev)(
+			sL,			// JOBVL
+			sR,			// JOBVR
+			&iSize,			// N
+			const_cast<doublereal *>(MatA.pdGetMat()),	// A; remove const'ness (hack)
+			&iSize,			// LDA
+			const_cast<doublereal *>(MatB.pdGetMat()),	// B; remove const'ness (hack)
+			&iSize,			// LDB
+			AlphaR.pdGetVec(),	// ALPHAR
+			AlphaI.pdGetVec(),	// ALPHAI
+			Beta.pdGetVec(),	// BETA
+			MatVL.pdGetMat(),	// VL
+			&iSize,			// LDVL
+			MatVR.pdGetMat(),	// VR
+			&iSize,			// LDVR
+			WorkVec.pdGetVec(),	// WORK
+			&iWorkSize,		// LWORK
+			&iInfo);		// INFO
+
+	} else {
+		std::vector<integer> iIWORK(iSize + 6);
+
+		__FC_DECL__(dggevx)(
+			sB,			// BALANCE
+			sL,			// JOBVL
+			sR,			// JOBVR
+			sS,			// SENSE
+			&iSize,			// N
+			const_cast<doublereal *>(MatA.pdGetMat()),	// A; remove const'ness (hack)
+			&iSize,			// LDA
+			const_cast<doublereal *>(MatB.pdGetMat()),	// B; remove const'ness (hack)
+			&iSize,			// LDB
+			AlphaR.pdGetVec(),	// ALPHAR
+			AlphaI.pdGetVec(),	// ALPHAI
+			Beta.pdGetVec(),	// BETA
+			MatVL.pdGetMat(),	// VL
+			&iSize,			// LDVL
+			MatVR.pdGetMat(),	// VR
+			&iSize,			// LDVR
+			&iILO,			// ILO
+			&iIHI,			// IHI
+			LScale.pdGetVec(),	// LSCALE
+			RScale.pdGetVec(),	// RSCALE
+			&dABNRM,		// ABNRM
+			&dBBNRM,		// BBNRM
+			&dDmy,			// RCONDE
+			&dDmy,			// RCONDV
+			WorkVec.pdGetVec(),	// WORK
+			&iWorkSize,		// LWORK
+			&iIWORK[0],		// IWORK
+			&lDmy,			// BWORK
+			&iInfo);		// INFO
+	}
+
+	std::ostream& Out = pDM->GetOutFile();
+	Out << "Info: " << iInfo << ", ";
+
+	if (iInfo == 0) {
+		// = 0:  successful exit
+		Out << "success"
+			<< " BALANC=\"" << sB << "\""
+			<< " ILO=" << iILO
+			<< " IHI=" << iIHI
+			<< " ABNRM=" << dABNRM
+			<< " BBNRM=" << dBBNRM
+			<< std::endl;
+
+	} else if (iInfo < 0) {
+		const char *arg[] = {
+			"JOBVL",
+			"JOBVR",
+			"N",
+			"A",
+			"LDA",
+			"B",
+			"LDB",
+			"ALPHAR",
+			"ALPHAI",
+			"BETA",
+			"VL",
+			"LDVL",
+			"VR",
+			"LDVR",
+			"WORK",
+			"LWORK",
+			"INFO",
+			NULL
+		};
+
+		const char *argx[] = {
+			"BALANCE",
+			"JOBVL",
+			"JOBVR",
+			"SENSE",
+			"N",
+			"A",
+			"LDA",
+			"B",
+			"LDB",
+			"ALPHAR",
+			"ALPHAI",
+			"BETA",
+			"VL",
+			"LDVL",
+			"VR",
+			"LDVR",
+			"ILO",
+			"IHI",
+			"LSCALE",
+			"RSCALE",
+			"ABNRM",
+			"BBNRM",
+			"RCONDE",
+			"RCONDV",
+			"WORK",
+			"LWORK",
+			"IWORK",
+			"BWORK",
+			"INFO",
+			NULL
+		};
+
+		const char **argv = (sB[0] == 'N' ? arg : argx );
+
+		// < 0:  if INFO = -i, the i-th argument had an illegal value.
+		Out << "argument #" << -iInfo
+			<< " (" << argv[-iInfo - 1] << ") "
+			<< "was passed an illegal value" << std::endl;
+
+	} else if (iInfo > 0 && iInfo <= iSize) {
+		/* = 1,...,N:
+		 * The QZ iteration failed.  No eigenvectors have been
+		 * calculated, but ALPHAR(j), ALPHAI(j), and BETA(j)
+		 * should be correct for j=INFO+1,...,N. */
+		Out << "the QZ iteration failed, but eigenvalues "
+			<< iInfo + 1 << "->" << iSize << " should be correct"
+			<< std::endl;
+
+	} else if (iInfo > iSize) {
+		const char* const sErrs[] = {
+			"DHGEQZ (other than QZ iteration failed in DHGEQZ)",
+			"DTGEVC",
+			NULL
+		};
+
+		Out << "error return from " << sErrs[iInfo - iSize - 1]
+			<< std::endl;
+	}
+
+	std::vector<bool> vOut(iSize);
+	output_eigenvalues(&Beta, AlphaR, AlphaI, 0., pDM, pEA, iILO, iIHI, vOut);
+
+	if (pEA->uFlags & Solver::EigenAnalysis::EIG_OUTPUT_GEOMETRY) {
+		pDM->OutputEigGeometry(uCurr, pEA->iResultsPrecision);
+	}
+
+	if (pEA->uFlags & Solver::EigenAnalysis::EIG_OUTPUT_EIGENVECTORS) {
+		pDM->OutputEigenvectors(&Beta, AlphaR, AlphaI, 0.,
+			&MatVL, MatVR, vOut, uCurr, pEA->iResultsPrecision);
+	}
+
+	SAFEDELETEARR(pd);
+	SAFEDELETEARR(ppd);
 }
 #endif // USE_LAPACK
 
@@ -5070,293 +4805,293 @@
 // canonical non-symmetric eigenanalysis
 static void
 eig_arpack(const MatrixHandler* pMatA, SolutionManager* pSM,
-        DataManager *pDM, Solver::EigenAnalysis *pEA,
-        bool bNewLine, const unsigned uCurr)
+	DataManager *pDM, Solver::EigenAnalysis *pEA,
+	bool bNewLine, const unsigned uCurr)
 {
-        // shift
-        doublereal SIGMAR = 0.;
-        doublereal SIGMAI = 0.;
-
-        // arpack-related vars
-        integer IDO;		// 0 at first iteration; then set by dnaupd
-        const char *BMAT;	// 'I' for standard problem
-        integer N;		// size of problem
-        const char *WHICH;	// "SM" to request smallest eigenvalues
-        integer NEV;		// number of eigenvalues
-        doublereal TOL;		// -1 to use machine precision
-        std::vector<doublereal> RESID;	// residual vector (ignored if IDO==0)
-        integer NCV;		// number of vectors in subspace
-        std::vector<doublereal> V;	// Schur basis
-        integer LDV;		// leading dimension of V (==N!)
-        integer IPARAM[11] = { 0 };
-        integer IPNTR[14] = { 0 };
-        std::vector<doublereal> WORKD;
-        std::vector<doublereal> WORKL;
-        integer LWORKL;
-        integer INFO;
-
-        IDO = 0;
-        BMAT = "I";
-        N = pMatA->iGetNumRows();
-        WHICH = "SM";
-        NEV = pEA->arpack.iNEV;
-        if (NEV > N) {
-                silent_cerr("eig_arpack: invalid NEV=" << NEV << " > size of problem (=" << N << ")" << std::endl);
-                throw ErrGeneric(MBDYN_EXCEPT_ARGS);
-        }
-
-        TOL = pEA->arpack.dTOL;
-        RESID.resize(N, 0.);
-        NCV = pEA->arpack.iNCV;
-        if (NCV > N) {
-                silent_cerr("eig_arpack: invalid NCV=" << NCV << " > size of problem (=" << N << ")" << std::endl);
-                throw ErrGeneric(MBDYN_EXCEPT_ARGS);
-        }
-        // NOTE: we accommodate NCV + 1 vectors to handle the case
-        // of a complex last eigenvalue which requires a vector
-        // for the real part and one for the imaginary part
-        V.resize(N*(NCV + 1), 0.);
-        LDV = N;
-        IPARAM[0] = 1;
-        IPARAM[2] = 300;		// configurable?
-        IPARAM[3] = 1;
-        IPARAM[6] = 1;			// mode 1: canonical problem
-        WORKD.resize(3*N, 0.);
-        LWORKL = 3*NCV*NCV + 6*NCV;
-        WORKL.resize(LWORKL, 0.);
-        INFO = 0;
-
-        int cnt = 0;
-
-        const bool bOutputStatus = isatty(fileno(stderr));
-
-        do {
-                __FC_DECL__(dnaupd)(&IDO, &BMAT[0], &N, &WHICH[0], &NEV,
-                        &TOL, &RESID[0], &NCV, &V[0], &LDV, &IPARAM[0], &IPNTR[0],
-                        &WORKD[0], &WORKL[0], &LWORKL, &INFO);
+	// shift
+	doublereal SIGMAR = 0.;
+	doublereal SIGMAI = 0.;
+
+	// arpack-related vars
+	integer IDO;		// 0 at first iteration; then set by dnaupd
+	const char *BMAT;	// 'I' for standard problem
+	integer N;		// size of problem
+	const char *WHICH;	// "SM" to request smallest eigenvalues
+	integer NEV;		// number of eigenvalues
+	doublereal TOL;		// -1 to use machine precision
+	std::vector<doublereal> RESID;	// residual vector (ignored if IDO==0)
+	integer NCV;		// number of vectors in subspace
+	std::vector<doublereal> V;	// Schur basis
+	integer LDV;		// leading dimension of V (==N!)
+	integer IPARAM[11] = { 0 };
+	integer IPNTR[14] = { 0 };
+	std::vector<doublereal> WORKD;
+	std::vector<doublereal> WORKL;
+	integer LWORKL;
+	integer INFO;
+
+	IDO = 0;
+	BMAT = "I";
+	N = pMatA->iGetNumRows();
+	WHICH = "SM";
+	NEV = pEA->arpack.iNEV;
+	if (NEV > N) {
+		silent_cerr("eig_arpack: invalid NEV=" << NEV << " > size of problem (=" << N << ")" << std::endl);
+		throw ErrGeneric(MBDYN_EXCEPT_ARGS);
+	}
+
+	TOL = pEA->arpack.dTOL;
+	RESID.resize(N, 0.);
+	NCV = pEA->arpack.iNCV;
+	if (NCV > N) {
+		silent_cerr("eig_arpack: invalid NCV=" << NCV << " > size of problem (=" << N << ")" << std::endl);
+		throw ErrGeneric(MBDYN_EXCEPT_ARGS);
+	}
+	// NOTE: we accommodate NCV + 1 vectors to handle the case
+	// of a complex last eigenvalue which requires a vector
+	// for the real part and one for the imaginary part
+	V.resize(N*(NCV + 1), 0.);
+	LDV = N;
+	IPARAM[0] = 1;
+	IPARAM[2] = 300;		// configurable?
+	IPARAM[3] = 1;
+	IPARAM[6] = 1;			// mode 1: canonical problem
+	WORKD.resize(3*N, 0.);
+	LWORKL = 3*NCV*NCV + 6*NCV;
+	WORKL.resize(LWORKL, 0.);
+	INFO = 0;
+
+	int cnt = 0;
+
+	const bool bOutputStatus = isatty(fileno(stderr));
+
+	do {
+		__FC_DECL__(dnaupd)(&IDO, &BMAT[0], &N, &WHICH[0], &NEV,
+			&TOL, &RESID[0], &NCV, &V[0], &LDV, &IPARAM[0], &IPNTR[0],
+			&WORKD[0], &WORKL[0], &LWORKL, &INFO);
 
 #if 0
-                std::cout << "cnt=" << cnt << ": IDO=" << IDO << ", INFO=" << INFO << std::endl;
+		std::cout << "cnt=" << cnt << ": IDO=" << IDO << ", INFO=" << INFO << std::endl;
 #endif
 
-                // compute Y = OP*X
-                ASSERT(IPNTR[0] - 1 <= 2*N);
-                ASSERT(IPNTR[1] - 1 <= 2*N);
-                MyVectorHandler X(N, &WORKD[IPNTR[0] - 1]);
-                MyVectorHandler Y(N, &WORKD[IPNTR[1] - 1]);
-
-                /*
-                 * NOTE: we are solving the problem
-
-                        MatB * X * Lambda = MatA * X
-
-                 * and we want to focus on Ritz parameters Lambda
-                 * as close as possible to (1., 0.), which maps
-                 * to (0., 0.) in continuous time.
-                 *
-                 * We are casting the problem in the form
-
-                        X * Alpha = A * X
-
-                 * by putting the problem in canonical form
-
-                        X * Lambda = MatB \ MatA * X
-
-                 * and then subtracting a shift Sigma = (1., 0) after :
-
-                        X * Lambda - X = MatB \ MatA * X - X
-
-                        X * (Lambda - 1.) = (MatB \ MatA - I) * X
-
-                 * so
-
-                        Alpha = Lambda - 1.
-
-                        A = MatB \ MatA - I
-
-                 * and the sequence of operations for Y = A * X is
-
-                        X' = MatA * X
-                        X'' = MatB \ X'
-                        Y = X'' - X
-
-                 * the eigenvalues need to be modified by adding 1.
-                 */
-
-
-                pMatA->MatVecMul(*pSM->pResHdl(), X);
-                pSM->Solve();
-                *pSM->pSolHdl() -= X;
-
-                Y = *pSM->pSolHdl();
-
-                static const int CNT = 100;
-                cnt++;
-                if (bOutputStatus && !(cnt % CNT)) {
-                        if (bNewLine && silent_err) {
-                                silent_cerr(std::endl);
-                                bNewLine = false;
-                        }
-                        silent_cerr("\r" "cnt=" << cnt);
-                }
-
-                if (mbdyn_stop_at_end_of_iteration()) {
-                        if (bNewLine && silent_err) {
-                                silent_cerr(std::endl);
-                                bNewLine = false;
-                        }
-                        silent_cerr((cnt >= CNT ? "\n" : "")
-                                << "ARPACK: interrupted" << std::endl);
-                        return;
-                }
-        } while (IDO == 1 || IDO == -1);
-
-        if (bOutputStatus) {
-                if (bNewLine && silent_err) {
-                        silent_cerr(std::endl);
-                        bNewLine = false;
-                }
-                silent_cerr("\r" "cnt=" << cnt << std::endl);
-        }
-
-        // NOTE: improve diagnostics
-        if (INFO < 0) {
-                if (bNewLine && silent_err) {
-                        silent_cerr(std::endl);
-                        bNewLine = false;
-                }
-                silent_cerr("ARPACK error after " << cnt << " iterations; "
-                        "IDO=" << IDO << ", INFO=" << INFO << std::endl);
-                return;
-        }
-
-        switch (INFO) {
-        case 0:
-                break;
-
-        case 1:
-                if (bNewLine && silent_err) {
-                        silent_cerr(std::endl);
-                        bNewLine = false;
-                }
-                silent_cerr("INFO=1: Maximum number of iterations taken. "
-                        "All possible eigenvalues of OP have been found. IPARAM(5) "
-                        "returns the number of wanted converged Ritz values "
-                        "(currently = " << IPARAM[4] << "; requested NEV = " << NEV << ")."
-                        << std::endl);
-                break;
-
-        case 2:
-                if (bNewLine && silent_err) {
-                        silent_cerr(std::endl);
-                        bNewLine = false;
-                }
-                silent_cerr("INFO=2: No longer an informational error. Deprecated starting "
-                        "with release 2 of ARPACK."
-                        << std::endl);
-                break;
-
-        case 3:
-                if (bNewLine && silent_err) {
-                        silent_cerr(std::endl);
-                        bNewLine = false;
-                }
-                silent_cerr("INFO=3: No shifts could be applied during a cycle of the "
-                        "implicitly restarted Arnoldi iteration. One possibility "
-                        "is to increase the size of NCV (currently = " << NCV << ") "
-                        "relative to NEV (currently = " << NEV << "). "
-                        "See remark 4 in dnaupd(3)."
-                        << std::endl);
-                break;
-
-        default:
-                if (bNewLine && silent_err) {
-                        silent_cerr(std::endl);
-                        bNewLine = false;
-                }
-                silent_cerr("INFO=" << INFO << ": undocumented value." << std::endl);
-                break;
-        }
-
-        std::ostream& Out = pDM->GetOutFile();
-        Out << "INFO: " << INFO << std::endl;
+		// compute Y = OP*X
+		ASSERT(IPNTR[0] - 1 <= 2*N);
+		ASSERT(IPNTR[1] - 1 <= 2*N);
+		MyVectorHandler X(N, &WORKD[IPNTR[0] - 1]);
+		MyVectorHandler Y(N, &WORKD[IPNTR[1] - 1]);
+
+		/*
+		 * NOTE: we are solving the problem
+
+			MatB * X * Lambda = MatA * X
+
+		 * and we want to focus on Ritz parameters Lambda
+		 * as close as possible to (1., 0.), which maps
+		 * to (0., 0.) in continuous time.
+		 *
+		 * We are casting the problem in the form
+
+			X * Alpha = A * X
+
+		 * by putting the problem in canonical form
+
+			X * Lambda = MatB \ MatA * X
+
+		 * and then subtracting a shift Sigma = (1., 0) after :
+
+			X * Lambda - X = MatB \ MatA * X - X
+
+			X * (Lambda - 1.) = (MatB \ MatA - I) * X
+
+		 * so
+
+			Alpha = Lambda - 1.
+
+			A = MatB \ MatA - I
+
+		 * and the sequence of operations for Y = A * X is
+
+			X' = MatA * X
+			X'' = MatB \ X'
+			Y = X'' - X
+
+		 * the eigenvalues need to be modified by adding 1.
+		 */
+
+
+		pMatA->MatVecMul(*pSM->pResHdl(), X);
+		pSM->Solve();
+		*pSM->pSolHdl() -= X;
+
+		Y = *pSM->pSolHdl();
+
+		static const int CNT = 100;
+		cnt++;
+		if (bOutputStatus && !(cnt % CNT)) {
+			if (bNewLine && silent_err) {
+				silent_cerr(std::endl);
+				bNewLine = false;
+			}
+			silent_cerr("\r" "cnt=" << cnt);
+		}
+
+		if (mbdyn_stop_at_end_of_iteration()) {
+			if (bNewLine && silent_err) {
+				silent_cerr(std::endl);
+				bNewLine = false;
+			}
+			silent_cerr((cnt >= CNT ? "\n" : "")
+				<< "ARPACK: interrupted" << std::endl);
+			return;
+		}
+	} while (IDO == 1 || IDO == -1);
+
+	if (bOutputStatus) {
+		if (bNewLine && silent_err) {
+			silent_cerr(std::endl);
+			bNewLine = false;
+		}
+		silent_cerr("\r" "cnt=" << cnt << std::endl);
+	}
+
+	// NOTE: improve diagnostics
+	if (INFO < 0) {
+		if (bNewLine && silent_err) {
+			silent_cerr(std::endl);
+			bNewLine = false;
+		}
+		silent_cerr("ARPACK error after " << cnt << " iterations; "
+			"IDO=" << IDO << ", INFO=" << INFO << std::endl);
+		return;
+	}
+
+	switch (INFO) {
+	case 0:
+		break;
+
+	case 1:
+		if (bNewLine && silent_err) {
+			silent_cerr(std::endl);
+			bNewLine = false;
+		}
+		silent_cerr("INFO=1: Maximum number of iterations taken. "
+			"All possible eigenvalues of OP have been found. IPARAM(5) "
+			"returns the number of wanted converged Ritz values "
+			"(currently = " << IPARAM[4] << "; requested NEV = " << NEV << ")."
+			<< std::endl);
+		break;
+
+	case 2:
+		if (bNewLine && silent_err) {
+			silent_cerr(std::endl);
+			bNewLine = false;
+		}
+		silent_cerr("INFO=2: No longer an informational error. Deprecated starting "
+			"with release 2 of ARPACK."
+			<< std::endl);
+		break;
+
+	case 3:
+		if (bNewLine && silent_err) {
+			silent_cerr(std::endl);
+			bNewLine = false;
+		}
+		silent_cerr("INFO=3: No shifts could be applied during a cycle of the "
+			"implicitly restarted Arnoldi iteration. One possibility "
+			"is to increase the size of NCV (currently = " << NCV << ") "
+			"relative to NEV (currently = " << NEV << "). "
+			"See remark 4 in dnaupd(3)."
+			<< std::endl);
+		break;
+
+	default:
+		if (bNewLine && silent_err) {
+			silent_cerr(std::endl);
+			bNewLine = false;
+		}
+		silent_cerr("INFO=" << INFO << ": undocumented value." << std::endl);
+		break;
+	}
+
+	std::ostream& Out = pDM->GetOutFile();
+	Out << "INFO: " << INFO << std::endl;
 
 #if 0
-        for (int ii = 0; ii < 11; ii++) {
-                std::cerr << "IPARAM(" << ii + 1 << ")=" << IPARAM[ii] << std::endl;
-        }
+	for (int ii = 0; ii < 11; ii++) {
+		std::cerr << "IPARAM(" << ii + 1 << ")=" << IPARAM[ii] << std::endl;
+	}
 #endif
 
-        logical RVEC = true;
-        const char *HOWMNY = "A";
-        std::vector<logical> SELECT(NCV);
-        std::vector<doublereal> D(2*NCV);
-        doublereal *DR = &D[0], *DI = &D[NCV];
-        std::vector<doublereal> Z(N*(NCV + 1));
-        integer LDZ = N;
-        std::vector<doublereal> WORKEV(3*NCV);
+	logical RVEC = true;
+	const char *HOWMNY = "A";
+	std::vector<logical> SELECT(NCV);
+	std::vector<doublereal> D(2*NCV);
+	doublereal *DR = &D[0], *DI = &D[NCV];
+	std::vector<doublereal> Z(N*(NCV + 1));
+	integer LDZ = N;
+	std::vector<doublereal> WORKEV(3*NCV);
 
 #if 0
-        std::cerr << "dneupd:" << std::endl
-                << "RVEC = " << RVEC << std::endl
-                << "HOWMNY = " << HOWMNY << std::endl
-                << "SELECT(" << NCV << ")" << std::endl
-                << "DR(" << NEV + 1 << ")" << std::endl
-                << "DI(" << NEV + 1 << ")" << std::endl
-                << "Z(" << N << ", " << NEV + 1 << ")" << std::endl
-                << "LDZ = " << LDZ << std::endl
-                << "SIGMAR = " << SIGMAR << std::endl
-                << "SIGMAI = " << SIGMAI << std::endl
-                << "WORKEV(" << 3*NCV << ")" << std::endl
-                << "BMAT = " << BMAT << std::endl
-                << "N = " << N << std::endl
-                << "WHICH = " << WHICH << std::endl
-                << "NEV = " << NEV << std::endl
-                << "TOL = " << TOL << std::endl
-                << "RESID(" << N << ")" << std::endl
-                << "NCV = " << NCV << std::endl
-                << "V(" << N << ", " << NCV << ")" << std::endl
-                << "LDV = " << LDV << std::endl
-                << "IPARAM(" << sizeof(IPARAM)/sizeof(IPARAM[0]) << ")" << std::endl
-                << "IPNTR(" << sizeof(IPNTR)/sizeof(IPNTR[0]) << ")" << std::endl
-                << "WORKD(" << 3*N << ")" << std::endl
-                << "WORKL(" << LWORKL << ")" << std::endl
-                << "LWORKL = " << LWORKL << std::endl
-                << "INFO = " << INFO << std::endl;
+	std::cerr << "dneupd:" << std::endl
+		<< "RVEC = " << RVEC << std::endl
+		<< "HOWMNY = " << HOWMNY << std::endl
+		<< "SELECT(" << NCV << ")" << std::endl
+		<< "DR(" << NEV + 1 << ")" << std::endl
+		<< "DI(" << NEV + 1 << ")" << std::endl
+		<< "Z(" << N << ", " << NEV + 1 << ")" << std::endl
+		<< "LDZ = " << LDZ << std::endl
+		<< "SIGMAR = " << SIGMAR << std::endl
+		<< "SIGMAI = " << SIGMAI << std::endl
+		<< "WORKEV(" << 3*NCV << ")" << std::endl
+		<< "BMAT = " << BMAT << std::endl
+		<< "N = " << N << std::endl
+		<< "WHICH = " << WHICH << std::endl
+		<< "NEV = " << NEV << std::endl
+		<< "TOL = " << TOL << std::endl
+		<< "RESID(" << N << ")" << std::endl
+		<< "NCV = " << NCV << std::endl
+		<< "V(" << N << ", " << NCV << ")" << std::endl
+		<< "LDV = " << LDV << std::endl
+		<< "IPARAM(" << sizeof(IPARAM)/sizeof(IPARAM[0]) << ")" << std::endl
+		<< "IPNTR(" << sizeof(IPNTR)/sizeof(IPNTR[0]) << ")" << std::endl
+		<< "WORKD(" << 3*N << ")" << std::endl
+		<< "WORKL(" << LWORKL << ")" << std::endl
+		<< "LWORKL = " << LWORKL << std::endl
+		<< "INFO = " << INFO << std::endl;
 #endif
 
-        __FC_DECL__(dneupd)(&RVEC, &HOWMNY[0], &SELECT[0], &DR[0], &DI[0],
-                &Z[0], &LDZ, &SIGMAR, &SIGMAI, &WORKEV[0],
-                &BMAT[0], &N, &WHICH[0], &NEV,
-                &TOL, &RESID[0], &NCV, &V[0], &LDV, &IPARAM[0], &IPNTR[0],
-                &WORKD[0], &WORKL[0], &LWORKL, &INFO);
-
-        int nconv = IPARAM[4];
-        if (nconv > 0) {
-                ASSERT(nconv <= NCV);
-                MyVectorHandler AlphaR(nconv, DR);
-                MyVectorHandler AlphaI(nconv, DI);
-                std::vector<bool> vOut(nconv);
-                output_eigenvalues(0, AlphaR, AlphaI, 1., pDM, pEA, 1, nconv, vOut);
-
-                if (pEA->uFlags & Solver::EigenAnalysis::EIG_OUTPUT_GEOMETRY) {
-                        pDM->OutputEigGeometry(uCurr, pEA->iResultsPrecision);
-                }
-
-                if (pEA->uFlags & Solver::EigenAnalysis::EIG_OUTPUT_EIGENVECTORS) {
-                        std::vector<doublereal *> ZC(nconv);
-                        FullMatrixHandler VR(&Z[0], &ZC[0], N*nconv, N, nconv);
-                        pDM->OutputEigenvectors(0, AlphaR, AlphaI, 1.,
-                                0, VR, vOut, uCurr, pEA->iResultsPrecision);
-                }
-
-        } else {
-                if (bNewLine && silent_err) {
-                        silent_cerr(std::endl);
-                        bNewLine = false;
-                }
-                silent_cerr("no converged Ritz coefficients" << std::endl);
-        }
+	__FC_DECL__(dneupd)(&RVEC, &HOWMNY[0], &SELECT[0], &DR[0], &DI[0],
+		&Z[0], &LDZ, &SIGMAR, &SIGMAI, &WORKEV[0],
+		&BMAT[0], &N, &WHICH[0], &NEV,
+		&TOL, &RESID[0], &NCV, &V[0], &LDV, &IPARAM[0], &IPNTR[0],
+		&WORKD[0], &WORKL[0], &LWORKL, &INFO);
+
+	int nconv = IPARAM[4];
+	if (nconv > 0) {
+		ASSERT(nconv <= NCV);
+		MyVectorHandler AlphaR(nconv, DR);
+		MyVectorHandler AlphaI(nconv, DI);
+		std::vector<bool> vOut(nconv);
+		output_eigenvalues(0, AlphaR, AlphaI, 1., pDM, pEA, 1, nconv, vOut);
+
+		if (pEA->uFlags & Solver::EigenAnalysis::EIG_OUTPUT_GEOMETRY) {
+			pDM->OutputEigGeometry(uCurr, pEA->iResultsPrecision);
+		}
+
+		if (pEA->uFlags & Solver::EigenAnalysis::EIG_OUTPUT_EIGENVECTORS) {
+			std::vector<doublereal *> ZC(nconv);
+			FullMatrixHandler VR(&Z[0], &ZC[0], N*nconv, N, nconv);
+			pDM->OutputEigenvectors(0, AlphaR, AlphaI, 1.,
+				0, VR, vOut, uCurr, pEA->iResultsPrecision);
+		}
+
+	} else {
+		if (bNewLine && silent_err) {
+			silent_cerr(std::endl);
+			bNewLine = false;
+		}
+		silent_cerr("no converged Ritz coefficients" << std::endl);
+	}
 }
 #endif // USE_ARPACK
 
@@ -5365,16 +5100,16 @@
 // canonical non-symmetric eigenanalysis
 static void
 eig_jdqz(const MatrixHandler *pMatA, const MatrixHandler *pMatB,
-        DataManager *pDM, Solver::EigenAnalysis *pEA,
-        bool bNewLine, const unsigned uCurr)
+	DataManager *pDM, Solver::EigenAnalysis *pEA,
+	bool bNewLine, const unsigned uCurr)
 {
-        const NaiveMatrixHandler& MatA = dynamic_cast<const NaiveMatrixHandler &>(*pMatA);
-        const NaiveMatrixHandler& MatB = dynamic_cast<const NaiveMatrixHandler &>(*pMatB);
-
-        MBJDQZ mbjdqz(MatA, MatB);
-        mbjdqzp = &mbjdqz;
-
-        /*
+	const NaiveMatrixHandler& MatA = dynamic_cast<const NaiveMatrixHandler &>(*pMatA);
+	const NaiveMatrixHandler& MatB = dynamic_cast<const NaiveMatrixHandler &>(*pMatB);
+
+	MBJDQZ mbjdqz(MatA, MatB);
+	mbjdqzp = &mbjdqz;
+
+	/*
 
 alpha, beta Obvious from equation (1)
 wanted      Compute the converged eigenvectors (if wanted =
@@ -5414,132 +5149,132 @@
 
 */
 
-        std::vector<doublecomplex> alpha;
-        std::vector<doublecomplex> beta;
-        std::vector<doublecomplex> eivec;
-        logical wanted = 1;
-        integer n = pMatA->iGetNumRows();
-        doublecomplex target = { 1., 0. };
-        doublereal eps = pEA->jdqz.eps;
-        integer kmax = pEA->jdqz.kmax;
-        integer jmax = pEA->jdqz.jmax;
-        integer jmin = pEA->jdqz.jmin;
-        integer method = pEA->jdqz.method;
-        integer m = pEA->jdqz.m;
-        integer l = pEA->jdqz.l;
-        integer mxmv = pEA->jdqz.mxmv;
-        integer maxstep = pEA->jdqz.maxstep;
-        doublereal lock = pEA->jdqz.lock;
-        integer order = pEA->jdqz.order;
-        integer testspace = pEA->jdqz.testspace;
-        std::vector<doublecomplex> zwork;
-        integer lwork;
-
-        switch (method) {
-        case Solver::EigenAnalysis::JDQZ::GMRES:
-                lwork = 4 + m + 5*jmax + 3*kmax;
-                break;
-
-        case Solver::EigenAnalysis::JDQZ::BICGSTAB:
-                lwork = 10 + 6*l + 5*jmax + 3*kmax;
-                break;
-
-        default:
-                throw ErrGeneric(MBDYN_EXCEPT_ARGS);
-        }
-
-        alpha.resize(jmax);
-        beta.resize(jmax);
-        eivec.resize(n*kmax);
-        zwork.resize(n*lwork);
-
-        __FC_DECL__(jdqz)(
-                &alpha[0],
-                &beta[0],
-                &eivec[0],
-                &wanted,
-                &n,
-                &target,
-                &eps,
-                &kmax,
-                &jmax,
-                &jmin,
-                &method,
-                &m,
-                &l,
-                &mxmv,
-                &maxstep,
-                &lock,
-                &order,
-                &testspace,
-                &zwork[0],
-                &lwork);
-
-        if (bNewLine && silent_err) {
-                silent_cerr(std::endl);
-                bNewLine = false;
-        }
-        silent_cerr("\r" "cnt=" << mbjdqz.Cnt() << std::endl);
-
-        if (kmax > 0) {
-                int nconv = kmax;
-                MyVectorHandler AlphaR(nconv);
-                MyVectorHandler AlphaI(nconv);
-                MyVectorHandler Beta(nconv);
-                for (integer c = 0; c < nconv; c++) {
-                        if (beta[c].i != 0.) {
-                                doublereal d = std::sqrt(beta[c].r*beta[c].r + beta[c].i*beta[c].i);
-                                Beta(c + 1) = d;
-                                AlphaR(c + 1) = (alpha[c].r*beta[c].r + alpha[c].i*beta[c].i)/d;
-                                AlphaI(c + 1) = (alpha[c].i*beta[c].r - alpha[c].r*beta[c].i)/d;
-
-                        } else {
-                                Beta(c + 1) = beta[c].r;
-                                AlphaR(c + 1) = alpha[c].r;
-                                AlphaI(c + 1) = alpha[c].i;
-                        }
-                }
-                std::vector<bool> vOut(nconv);
-                output_eigenvalues(0, AlphaR, AlphaI, 1., pDM, pEA, 1, nconv, vOut);
-
-                if (pEA->uFlags & Solver::EigenAnalysis::EIG_OUTPUT_GEOMETRY) {
-                        pDM->OutputEigGeometry(uCurr, pEA->iResultsPrecision);
-                }
-
-                if (pEA->uFlags & Solver::EigenAnalysis::EIG_OUTPUT_EIGENVECTORS) {
-                        FullMatrixHandler VR(n, nconv);
-                        doublecomplex *p = &eivec[0] - 1;
-                        for (integer c = 1; c <= nconv; c++) {
-
-                                if (AlphaI(c) == 0.) {
-                                        for (integer r = 1; r <= n; r++) {
-                                                VR(r, c) = p[r].r;
-                                        }
-
-                                } else {
-                                        for (integer r = 1; r <= n; r++) {
-                                                VR(r, c) = p[r].r;
-                                                VR(r, c + 1) = p[n + r].i;
-                                        }
-
-                                        p += n;
-                                        c++;
-                                }
-
-                                p += n;
-                        }
-
-                        pDM->OutputEigenvectors(&Beta, AlphaR, AlphaI, 1.,
-                                0, VR, vOut, uCurr, pEA->iResultsPrecision);
-                }
-
-        } else {
-                if (bNewLine && silent_err) {
-                        silent_cerr(std::endl);
-                        bNewLine = false;
-                }
-                silent_cerr("no converged eigenpairs" << std::endl);
-        }
+	std::vector<doublecomplex> alpha;
+	std::vector<doublecomplex> beta;
+	std::vector<doublecomplex> eivec;
+	logical wanted = 1;
+	integer n = pMatA->iGetNumRows();
+	doublecomplex target = { 1., 0. };
+	doublereal eps = pEA->jdqz.eps;
+	integer kmax = pEA->jdqz.kmax;
+	integer jmax = pEA->jdqz.jmax;
+	integer jmin = pEA->jdqz.jmin;
+	integer method = pEA->jdqz.method;
+	integer m = pEA->jdqz.m;
+	integer l = pEA->jdqz.l;
+	integer mxmv = pEA->jdqz.mxmv;
+	integer maxstep = pEA->jdqz.maxstep;
+	doublereal lock = pEA->jdqz.lock;
+	integer order = pEA->jdqz.order;
+	integer testspace = pEA->jdqz.testspace;
+	std::vector<doublecomplex> zwork;
+	integer lwork;
+
+	switch (method) {
+	case Solver::EigenAnalysis::JDQZ::GMRES:
+		lwork = 4 + m + 5*jmax + 3*kmax;
+		break;
+
+	case Solver::EigenAnalysis::JDQZ::BICGSTAB:
+		lwork = 10 + 6*l + 5*jmax + 3*kmax;
+		break;
+
+	default:
+		throw ErrGeneric(MBDYN_EXCEPT_ARGS);
+	}
+
+	alpha.resize(jmax);
+	beta.resize(jmax);
+	eivec.resize(n*kmax);
+	zwork.resize(n*lwork);
+
+	__FC_DECL__(jdqz)(
+		&alpha[0],
+		&beta[0],
+		&eivec[0],
+		&wanted,
+		&n,
+		&target,
+		&eps,
+		&kmax,
+		&jmax,
+		&jmin,
+		&method,
+		&m,
+		&l,
+		&mxmv,
+		&maxstep,
+		&lock,
+		&order,
+		&testspace,
+		&zwork[0],
+		&lwork);
+
+	if (bNewLine && silent_err) {
+		silent_cerr(std::endl);
+		bNewLine = false;
+	}
+	silent_cerr("\r" "cnt=" << mbjdqz.Cnt() << std::endl);
+
+	if (kmax > 0) {
+		int nconv = kmax;
+		MyVectorHandler AlphaR(nconv);
+		MyVectorHandler AlphaI(nconv);
+		MyVectorHandler Beta(nconv);
+		for (integer c = 0; c < nconv; c++) {
+			if (beta[c].i != 0.) {
+				doublereal d = std::sqrt(beta[c].r*beta[c].r + beta[c].i*beta[c].i);
+				Beta(c + 1) = d;
+				AlphaR(c + 1) = (alpha[c].r*beta[c].r + alpha[c].i*beta[c].i)/d;
+				AlphaI(c + 1) = (alpha[c].i*beta[c].r - alpha[c].r*beta[c].i)/d;
+
+			} else {
+				Beta(c + 1) = beta[c].r;
+				AlphaR(c + 1) = alpha[c].r;
+				AlphaI(c + 1) = alpha[c].i;
+			}
+		}
+		std::vector<bool> vOut(nconv);
+		output_eigenvalues(0, AlphaR, AlphaI, 1., pDM, pEA, 1, nconv, vOut);
+
+		if (pEA->uFlags & Solver::EigenAnalysis::EIG_OUTPUT_GEOMETRY) {
+			pDM->OutputEigGeometry(uCurr, pEA->iResultsPrecision);
+		}
+
+		if (pEA->uFlags & Solver::EigenAnalysis::EIG_OUTPUT_EIGENVECTORS) {
+			FullMatrixHandler VR(n, nconv);
+			doublecomplex *p = &eivec[0] - 1;
+			for (integer c = 1; c <= nconv; c++) {
+
+				if (AlphaI(c) == 0.) {
+					for (integer r = 1; r <= n; r++) {
+						VR(r, c) = p[r].r;
+					}
+
+				} else {
+					for (integer r = 1; r <= n; r++) {
+						VR(r, c) = p[r].r;
+						VR(r, c + 1) = p[n + r].i;
+					}
+
+					p += n;
+					c++;
+				}
+
+				p += n;
+			}
+
+			pDM->OutputEigenvectors(&Beta, AlphaR, AlphaI, 1.,
+				0, VR, vOut, uCurr, pEA->iResultsPrecision);
+		}
+
+	} else {
+		if (bNewLine && silent_err) {
+			silent_cerr(std::endl);
+			bNewLine = false;
+		}
+		silent_cerr("no converged eigenpairs" << std::endl);
+	}
 }
 #endif // USE_JDQZ
 
@@ -5547,74 +5282,74 @@
 void
 Solver::Eig(bool bNewLine)
 {
-        DEBUGCOUTFNAME("Solver::Eig");
-
-        /*
-         * MatA, MatB: MatrixHandlers to eigenanalysis matrices
-         * MatVL, MatVR: MatrixHandlers to eigenvectors, if required
-         * AlphaR, AlphaI Beta: eigenvalues
-         * WorkVec:    Workspace
-         * iWorkSize:  Size of the workspace
-         */
-
-        DEBUGCOUT("Solver::Eig(): performing eigenanalysis" << std::endl);
-
-        integer iSize = iNumDofs;
-
+	DEBUGCOUTFNAME("Solver::Eig");
+
+	/*
+	 * MatA, MatB: MatrixHandlers to eigenanalysis matrices
+	 * MatVL, MatVR: MatrixHandlers to eigenvectors, if required
+	 * AlphaR, AlphaI Beta: eigenvalues
+	 * WorkVec:    Workspace
+	 * iWorkSize:  Size of the workspace
+	 */
+
+	DEBUGCOUT("Solver::Eig(): performing eigenanalysis" << std::endl);
+
+	integer iSize = iNumDofs;
+	
         SolutionManager *pSM = 0;
-        MatrixHandler *pMatA = 0;
-        MatrixHandler *pMatB = 0;
-
-        if (EigAn.uFlags & EigenAnalysis::EIG_USE_LAPACK) {
-                SAFENEWWITHCONSTRUCTOR(pMatA, FullMatrixHandler,
-                        FullMatrixHandler(iSize));
-                SAFENEWWITHCONSTRUCTOR(pMatB, FullMatrixHandler,
-                        FullMatrixHandler(iSize));
-
-        } else if (EigAn.uFlags & EigenAnalysis::EIG_USE_ARPACK) {
+	MatrixHandler *pMatA = 0;
+	MatrixHandler *pMatB = 0;
+
+	if (EigAn.uFlags & EigenAnalysis::EIG_USE_LAPACK) {
+		SAFENEWWITHCONSTRUCTOR(pMatA, FullMatrixHandler,
+			FullMatrixHandler(iSize));
+		SAFENEWWITHCONSTRUCTOR(pMatB, FullMatrixHandler,
+			FullMatrixHandler(iSize));
+
+	} else if (EigAn.uFlags & EigenAnalysis::EIG_USE_ARPACK) {
                 const integer iStates = pRegularSteps->GetIntegratorNumUnknownStates();
                 const integer iWorkSpaceSize = CurrLinearSolver.iGetWorkSpaceSize();
                 integer iLWS = iWorkSpaceSize;
                 integer iNLD = iNumDofs*iStates;
-
+                
                 if (bParallel) {
                         iLWS = iWorkSpaceSize*iNumLocDofs/(iNumDofs*iNumDofs);
                         iNLD = iNumLocDofs*iStates;
                 }
 
-                pSM = AllocateSolman(iNLD, iLWS);
-                pMatB = pSM->pMatHdl();
+                pSM = AllocateSolman(iNLD, iLWS);                
+		pMatB = pSM->pMatHdl();
                 pMatA = pMatB->Copy();
 
-        } else if (EigAn.uFlags & EigenAnalysis::EIG_USE_JDQZ) {
-                SAFENEWWITHCONSTRUCTOR(pMatA, NaiveMatrixHandler,
-                        NaiveMatrixHandler(iSize));
-                SAFENEWWITHCONSTRUCTOR(pMatB, NaiveMatrixHandler,
-                        NaiveMatrixHandler(iSize));
-
-        } else if (EigAn.uFlags & EigenAnalysis::EIG_OUTPUT_SPARSE_MATRICES) {
-                SAFENEWWITHCONSTRUCTOR(pMatA, SpMapMatrixHandler,
-                        SpMapMatrixHandler(iSize));
-                SAFENEWWITHCONSTRUCTOR(pMatB, SpMapMatrixHandler,
-                        SpMapMatrixHandler(iSize));
-
-        } else if (EigAn.uFlags & EigenAnalysis::EIG_OUTPUT_FULL_MATRICES) {
-                SAFENEWWITHCONSTRUCTOR(pMatA, FullMatrixHandler,
-                        FullMatrixHandler(iSize));
-                SAFENEWWITHCONSTRUCTOR(pMatB, FullMatrixHandler,
-                        FullMatrixHandler(iSize));
-        }
-
-        // Matrices assembly (see eig.ps)
-        const doublereal h = EigAn.dParam;
-
-        /*
-         * Call AssRes before AssJac in order to be sure that all
-         * the elements have updated the internal data
-         */
+	} else if (EigAn.uFlags & EigenAnalysis::EIG_USE_JDQZ) {
+		SAFENEWWITHCONSTRUCTOR(pMatA, NaiveMatrixHandler,
+			NaiveMatrixHandler(iSize));
+		SAFENEWWITHCONSTRUCTOR(pMatB, NaiveMatrixHandler,
+			NaiveMatrixHandler(iSize));
+
+	} else if (EigAn.uFlags & EigenAnalysis::EIG_OUTPUT_SPARSE_MATRICES) {
+		SAFENEWWITHCONSTRUCTOR(pMatA, SpMapMatrixHandler,
+			SpMapMatrixHandler(iSize));
+		SAFENEWWITHCONSTRUCTOR(pMatB, SpMapMatrixHandler,
+			SpMapMatrixHandler(iSize));
+
+	} else if (EigAn.uFlags & EigenAnalysis::EIG_OUTPUT_FULL_MATRICES) {
+		SAFENEWWITHCONSTRUCTOR(pMatA, FullMatrixHandler,
+			FullMatrixHandler(iSize));
+		SAFENEWWITHCONSTRUCTOR(pMatB, FullMatrixHandler,
+			FullMatrixHandler(iSize));
+	}
+        
+	// Matrices assembly (see eig.ps)
+	const doublereal h = EigAn.dParam;
+
+        /* 
+	 * Call AssRes before AssJac in order to be sure that all 
+	 * the elements have updated the internal data
+	 */
         {
              MyVectorHandler Res(iNumDofs);
-
+             
              StepIntegrator* const pPrevStepInt = pCurrStepIntegrator;
              pCurrStepIntegrator = &oFakeStepIntegrator; // Needed for hybrid step integrator only
 
@@ -5624,7 +5359,7 @@
              pDM->AssRes(Res, -h/2.);
              pMatA->Reset();
              pDM->AssJac(*pMatA, -h/2.);
-
+             
              pDM->Update();
              Res.Reset();
              oFakeStepIntegrator.SetCoef(h/2.);
@@ -5634,97 +5369,97 @@
 
              pCurrStepIntegrator = pPrevStepInt;
         }
-
+        
 #ifdef DEBUG
-        DEBUGCOUT(std::endl
-                << "Matrix A:" << std::endl << *pMatA << std::endl
-                << "Matrix B:" << std::endl << *pMatB << std::endl);
+	DEBUGCOUT(std::endl
+		<< "Matrix A:" << std::endl << *pMatA << std::endl
+		<< "Matrix B:" << std::endl << *pMatB << std::endl);
 #endif /* DEBUG */
 
-        unsigned uCurr = EigAn.currAnalysis - EigAn.Analyses.begin();
-        if (EigAn.uFlags & EigenAnalysis::EIG_OUTPUT) {
-                unsigned uSize = EigAn.Analyses.size();
-                if (uSize >= 1) {
-                        std::stringstream postfix_ss;
-
-                        postfix_ss << '_';
-
-                        if (EigAn.iFNameWidth > 0) {
-                                postfix_ss << std::setw(EigAn.iFNameWidth) << std::setfill('0') << uCurr;
-
-                        } else if (!EigAn.iFNameFormat.empty()) {
-                                char buf[BUFSIZ];
-
-                                snprintf(buf, sizeof(buf), EigAn.iFNameFormat.c_str(), (int)uCurr);
-                                postfix_ss << buf;
-
-                        } else {
-                                postfix_ss << uCurr;
-                        }
-
-                        pDM->OutputEigOpen(postfix_ss.str());
-                        pDM->OutputEigParams(dTime, h/2., uCurr, EigAn.iResultsPrecision);
-                }
-        }
-        if (EigAn.uFlags & EigenAnalysis::EIG_OUTPUT_FULL_MATRICES) {
+	unsigned uCurr = EigAn.currAnalysis - EigAn.Analyses.begin();
+	if (EigAn.uFlags & EigenAnalysis::EIG_OUTPUT) {
+		unsigned uSize = EigAn.Analyses.size();
+		if (uSize >= 1) {
+			std::stringstream postfix_ss;
+
+			postfix_ss << '_';
+
+			if (EigAn.iFNameWidth > 0) {
+				postfix_ss << std::setw(EigAn.iFNameWidth) << std::setfill('0') << uCurr;
+
+			} else if (!EigAn.iFNameFormat.empty()) {
+				char buf[BUFSIZ];
+
+				snprintf(buf, sizeof(buf), EigAn.iFNameFormat.c_str(), (int)uCurr);
+				postfix_ss << buf;
+
+			} else {
+				postfix_ss << uCurr;
+			}
+			
+			pDM->OutputEigOpen(postfix_ss.str());
+			pDM->OutputEigParams(dTime, h/2., uCurr, EigAn.iResultsPrecision);
+		}
+	}
+	if (EigAn.uFlags & EigenAnalysis::EIG_OUTPUT_FULL_MATRICES) {
                 pDM->OutputEigFullMatrices(pMatA, pMatB, uCurr, EigAn.iMatrixPrecision);
-        }
-        else if (EigAn.uFlags & EigenAnalysis::EIG_OUTPUT_SPARSE_MATRICES) {
+	}
+	else if (EigAn.uFlags & EigenAnalysis::EIG_OUTPUT_SPARSE_MATRICES) {
                 pDM->OutputEigSparseMatrices(pMatA, pMatB, uCurr, EigAn.iMatrixPrecision);
-        }
-
-        switch (EigAn.uFlags & EigenAnalysis::EIG_USE_MASK) {
+	}
+
+	switch (EigAn.uFlags & EigenAnalysis::EIG_USE_MASK) {
 #ifdef USE_LAPACK
-        case EigenAnalysis::EIG_USE_LAPACK:
-                eig_lapack(pMatA, pMatB, pDM, &EigAn, bNewLine, uCurr);
-                break;
+	case EigenAnalysis::EIG_USE_LAPACK:
+		eig_lapack(pMatA, pMatB, pDM, &EigAn, bNewLine, uCurr);
+		break;
 #endif // USE_LAPACK
 
 #ifdef USE_ARPACK
-        case EigenAnalysis::EIG_USE_ARPACK:
-                eig_arpack(pMatA, pSM, pDM, &EigAn, bNewLine, uCurr);
-                break;
+	case EigenAnalysis::EIG_USE_ARPACK:
+		eig_arpack(pMatA, pSM, pDM, &EigAn, bNewLine, uCurr);
+		break;
 #endif // USE_ARPACK
 
 #ifdef USE_JDQZ
-        case EigenAnalysis::EIG_USE_JDQZ:
-                eig_jdqz(pMatA, pMatB, pDM, &EigAn, bNewLine, uCurr);
-                break;
+	case EigenAnalysis::EIG_USE_JDQZ:
+		eig_jdqz(pMatA, pMatB, pDM, &EigAn, bNewLine, uCurr);
+		break;
 #endif // USE_JDQZ
         case EigenAnalysis::EIG_USE_EXTERNAL:
                 if (EigAn.uFlags & Solver::EigenAnalysis::EIG_OUTPUT_GEOMETRY) {
                     pDM->OutputEigGeometry(uCurr, EigAn.iResultsPrecision);
                 }
                 break;
-        default:
-                // only output matrices, use external eigenanalysis
-                break;
-        }
-
-        pDM->OutputEigClose();
-
-        if (pSM) {
-                pMatB = 0;
-                SAFEDELETE(pSM);
-        }
-
-        if (pMatA) {
-                SAFEDELETE(pMatA);
-        }
-
-        if (pMatB) {
-                SAFEDELETE(pMatB);
-        }
+	default:
+		// only output matrices, use external eigenanalysis
+		break;
+	}
+
+	pDM->OutputEigClose();
+
+	if (pSM) {
+		pMatB = 0;
+		SAFEDELETE(pSM);
+	}
+
+	if (pMatA) {
+		SAFEDELETE(pMatA);
+	}
+
+	if (pMatB) {
+		SAFEDELETE(pMatB);
+	}
 }
 
 doublereal Solver::dGetInitialMaxTimeStep() const
 {
-        if (typeid(*MaxTimeStep.pGetDriveCaller()) == typeid(PostponedDriveCaller)) {
-                return ::dDefaultMaxTimeStep;
-        }
-
-        // The same behavior like in previous releases
-        return MaxTimeStep.dGet();
+	if (typeid(*MaxTimeStep.pGetDriveCaller()) == typeid(PostponedDriveCaller)) {
+		return ::dDefaultMaxTimeStep;
+	}
+
+	// The same behavior like in previous releases
+	return MaxTimeStep.dGet();
 }
 
 SolutionManager *const
@@ -5736,155 +5471,155 @@
 #endif
                                                                        iLWS);
 
-        /* special extra parameters if required */
-        switch (CurrLinearSolver.GetSolver()) {
-        case LinSol::UMFPACK_SOLVER:
+	/* special extra parameters if required */
+	switch (CurrLinearSolver.GetSolver()) {
+	case LinSol::UMFPACK_SOLVER:
 #ifdef HAVE_UMFPACK_TIC_DISABLE
-                if (pRTSolver) {
-                        /* disable profiling, to avoid times() system call
-                         *
-                         * This function has been introduced in Umfpack 4.1
-                         * by our patch at
-                         *
-                         * http://mbdyn.aero.polimi.it/~masarati/Download/\
-                         *      mbdyn/umfpack-4.1-nosyscalls.patch
-                         *
-                         * but since Umfpack 4.3 is no longer required,
-                         * provided the library is compiled with -DNO_TIMER
-                         * to disable run-time syscalls to timing routines.
-                         */
-                        umfpack_tic_disable();
-                }
+		if (pRTSolver) {
+			/* disable profiling, to avoid times() system call
+			 *
+			 * This function has been introduced in Umfpack 4.1
+			 * by our patch at
+			 *
+			 * http://mbdyn.aero.polimi.it/~masarati/Download/\
+			 * 	mbdyn/umfpack-4.1-nosyscalls.patch
+			 *
+			 * but since Umfpack 4.3 is no longer required,
+			 * provided the library is compiled with -DNO_TIMER
+			 * to disable run-time syscalls to timing routines.
+			 */
+			umfpack_tic_disable();
+		}
 #endif // HAVE_UMFPACK_TIC_DISABLE
-                break;
-
-        default:
-                break;
-        }
-
-        return pCurrSM;
+		break;
+
+	default:
+		break;
+	}
+
+	return pCurrSM;
 };
 
 
 SolutionManager *const
 Solver::AllocateSchurSolman(integer iStates)
 {
-        SolutionManager *pSSM(0);
+	SolutionManager *pSSM(0);
 
 #ifdef USE_SCHUR
-        switch (CurrIntSolver.GetSolver()) {
-        case LinSol::LAPACK_SOLVER:
-        case LinSol::NAIVE_SOLVER:
-        case LinSol::UMFPACK_SOLVER:
-        case LinSol::Y12_SOLVER:
-                break;
-
-        default:
-                silent_cerr("apparently solver "
-                                << CurrIntSolver.GetSolverName()
-                                << " is not allowed as interface solver "
-                                "for SchurSolutionManager" << std::endl);
-                throw ErrGeneric(MBDYN_EXCEPT_ARGS);
-        }
-
-        SAFENEWWITHCONSTRUCTOR(pSSM,
-                        SchurSolutionManager,
-                        SchurSolutionManager(iNumDofs, iStates, pLocDofs,
-                                iNumLocDofs,
-                                pIntDofs, iNumIntDofs,
-                                pLocalSM, CurrIntSolver));
+	switch (CurrIntSolver.GetSolver()) {
+	case LinSol::LAPACK_SOLVER:
+	case LinSol::NAIVE_SOLVER:
+	case LinSol::UMFPACK_SOLVER:
+	case LinSol::Y12_SOLVER:
+		break;
+
+	default:
+		silent_cerr("apparently solver "
+				<< CurrIntSolver.GetSolverName()
+				<< " is not allowed as interface solver "
+				"for SchurSolutionManager" << std::endl);
+		throw ErrGeneric(MBDYN_EXCEPT_ARGS);
+	}
+
+	SAFENEWWITHCONSTRUCTOR(pSSM,
+			SchurSolutionManager,
+			SchurSolutionManager(iNumDofs, iStates, pLocDofs,
+				iNumLocDofs,
+				pIntDofs, iNumIntDofs,
+				pLocalSM, CurrIntSolver));
 
 #else
-        silent_cerr("Configure --with-mpi to enable Schur solver" << std::endl);
-        throw ErrGeneric(MBDYN_EXCEPT_ARGS);
+	silent_cerr("Configure --with-mpi to enable Schur solver" << std::endl);
+	throw ErrGeneric(MBDYN_EXCEPT_ARGS);
 #endif
 
-        return pSSM;
+	return pSSM;
 };
 
 NonlinearSolver *const
 Solver::AllocateNonlinearSolver()
 {
-        NonlinearSolver *pNLS = 0;
-
-        switch (NonlinearSolverType) {
-        case NonlinearSolver::MATRIXFREE:
-                switch (MFSolverType) {
-                case MatrixFreeSolver::BICGSTAB:
-                        SAFENEWWITHCONSTRUCTOR(pNLS,
-                                        BiCGStab,
-                                        BiCGStab(PcType,
-                                                iPrecondSteps,
-                                                dIterTol,
-                                                iIterativeMaxSteps,
-                                                dIterertiveEtaMax,
-                                                dIterertiveTau,
-                                                *this));
-                        break;
-
-                default:
-                        pedantic_cout("unknown matrix free solver type; "
-                                        "using default" << std::endl);
-                        /* warning: should be unreachable */
-
-                case MatrixFreeSolver::GMRES:
-                        SAFENEWWITHCONSTRUCTOR(pNLS,
-                                        Gmres,
-                                        Gmres(PcType,
-                                                iPrecondSteps,
-                                                dIterTol,
-                                                iIterativeMaxSteps,
-                                                dIterertiveEtaMax,
-                                                dIterertiveTau,
-                                                *this));
-                        break;
-                }
-                break;
-
-        default:
-                pedantic_cout("unknown nonlinear solver type; using default"
-                                << std::endl);
-
-        case NonlinearSolver::NEWTONRAPHSON:
-                SAFENEWWITHCONSTRUCTOR(pNLS,
-                                NewtonRaphsonSolver,
-                                NewtonRaphsonSolver(bTrueNewtonRaphson,
+	NonlinearSolver *pNLS = 0;
+
+	switch (NonlinearSolverType) {
+	case NonlinearSolver::MATRIXFREE:
+		switch (MFSolverType) {
+		case MatrixFreeSolver::BICGSTAB:
+			SAFENEWWITHCONSTRUCTOR(pNLS,
+					BiCGStab,
+					BiCGStab(PcType,
+						iPrecondSteps,
+						dIterTol,
+						iIterativeMaxSteps,
+						dIterertiveEtaMax,
+						dIterertiveTau,
+						*this));
+			break;
+
+		default:
+			pedantic_cout("unknown matrix free solver type; "
+					"using default" << std::endl);
+			/* warning: should be unreachable */
+
+		case MatrixFreeSolver::GMRES:
+			SAFENEWWITHCONSTRUCTOR(pNLS,
+					Gmres,
+					Gmres(PcType,
+						iPrecondSteps,
+						dIterTol,
+						iIterativeMaxSteps,
+						dIterertiveEtaMax,
+						dIterertiveTau,
+						*this));
+			break;
+		}
+		break;
+
+	default:
+		pedantic_cout("unknown nonlinear solver type; using default"
+				<< std::endl);
+
+	case NonlinearSolver::NEWTONRAPHSON:
+		SAFENEWWITHCONSTRUCTOR(pNLS,
+				NewtonRaphsonSolver,
+				NewtonRaphsonSolver(bTrueNewtonRaphson,
                                         oLineSearchParam.bKeepJacAcrossSteps,
                                         oLineSearchParam.iIterationsBeforeAssembly,
-                                        *this));
-                break;
-        case NonlinearSolver::LINESEARCH:
+					*this));
+		break;
+	case NonlinearSolver::LINESEARCH:
             switch (CurrLinearSolver.GetSolver()) {
             case LinSol::UMFPACK_SOLVER:
             case LinSol::KLU_SOLVER:
             case LinSol::PASTIX_SOLVER:
             case LinSol::PARDISO_SOLVER:
                 break;
-
+                
             default:
                 if (!bTrueNewtonRaphson) {
                     pedantic_cout("warning: linear solver \""
                                   << CurrLinearSolver.GetSolverName()
                                   << "\" not supported by modified line search\n");
                 }
-
+                
                 bTrueNewtonRaphson = true;
             }
-
+            
             if (bTrueNewtonRaphson) {
-                SAFENEWWITHCONSTRUCTOR(pNLS,
-                                LineSearchFull,
-                                LineSearchFull(pDM,
+		SAFENEWWITHCONSTRUCTOR(pNLS,
+				LineSearchFull,
+				LineSearchFull(pDM, 
                                  *this,
                                  oLineSearchParam));
-            } else {
+            } else {                
                 SAFENEWWITHCONSTRUCTOR(pNLS,
                                        LineSearchModified,
-                                       LineSearchModified(pDM,
+                                       LineSearchModified(pDM, 
                                                           *this,
                                                           oLineSearchParam));
             }
-                break;
+		break;
         case NonlinearSolver::BFGS:
                 switch (CurrLinearSolver.GetSolver()) {
                 case LinSol::QR_SOLVER:
@@ -5898,7 +5633,7 @@
                 default:
                         silent_cerr("nonlinear solver \"bfgs\" can be used only with linear solver \"qr\" or \"spqr\"\n");
                         throw ErrGeneric(MBDYN_EXCEPT_ARGS);
-                }
+                }            
                 break;
 #ifdef USE_TRILINOS
         case NonlinearSolver::NOX:
@@ -5944,147 +5679,147 @@
                 pNLS = pAllocateNoxNonlinearSolver(*this, oNoxSolverParam);
                 break;
 #endif
-        }
-        return pNLS;
+	}
+	return pNLS;
 }
 
 void
 Solver::SetupSolmans(integer iStates, bool bCanBeParallel)
 {
-        DEBUGLCOUT(MYDEBUG_MEM, "creating SolutionManager\n\tsize = "
-                << iNumDofs*iUnkStates <<
-                "\n\tnumdofs = " << iNumDofs
-                << "\n\tnumstates = " << iStates << std::endl);
-
-        /* delete previous solmans */
-        if (pSM != 0) {
-                SAFEDELETE(pSM);
-                pSM = 0;
-        }
-        if (pLocalSM != 0) {
-                SAFEDELETE(pLocalSM);
-                pLocalSM = 0;
-        }
-
-        integer iWorkSpaceSize = CurrLinearSolver.iGetWorkSpaceSize();
-        integer iLWS = iWorkSpaceSize;
-        integer iNLD = iNumDofs*iStates;
-        if (bCanBeParallel && bParallel) {
-                /* FIXME BEPPE! */
-                iLWS = iWorkSpaceSize*iNumLocDofs/(iNumDofs*iNumDofs);
-                /* FIXME: GIUSTO QUESTO? */
-                iNLD = iNumLocDofs*iStates;
-        }
-
-        SolutionManager *pCurrSM = AllocateSolman(iNLD, iLWS);
-
-        /*
-         * This is the LOCAL solver if instantiating a parallel
-         * integrator; otherwise it is the MAIN solver
-         */
-        if (bCanBeParallel && bParallel) {
-                pLocalSM = pCurrSM;
-
-                /* Crea il solutore di Schur globale */
-                pSM = AllocateSchurSolman(iStates);
-
-        } else {
-                pSM = pCurrSM;
-        }
-        /*
-         * FIXME: at present there MUST be a pSM
-         * (even for matrix-free nonlinear solvers)
-         */
-        if (pSM == 0) {
-                silent_cerr("No linear solver defined" << std::endl);
-                throw ErrGeneric(MBDYN_EXCEPT_ARGS);
-        }
+	DEBUGLCOUT(MYDEBUG_MEM, "creating SolutionManager\n\tsize = "
+		<< iNumDofs*iUnkStates <<
+		"\n\tnumdofs = " << iNumDofs
+		<< "\n\tnumstates = " << iStates << std::endl);
+
+	/* delete previous solmans */
+	if (pSM != 0) {
+		SAFEDELETE(pSM);
+		pSM = 0;
+	}
+	if (pLocalSM != 0) {
+		SAFEDELETE(pLocalSM);
+		pLocalSM = 0;
+	}
+
+	integer iWorkSpaceSize = CurrLinearSolver.iGetWorkSpaceSize();
+	integer iLWS = iWorkSpaceSize;
+	integer iNLD = iNumDofs*iStates;
+	if (bCanBeParallel && bParallel) {
+		/* FIXME BEPPE! */
+		iLWS = iWorkSpaceSize*iNumLocDofs/(iNumDofs*iNumDofs);
+		/* FIXME: GIUSTO QUESTO? */
+		iNLD = iNumLocDofs*iStates;
+	}
+
+	SolutionManager *pCurrSM = AllocateSolman(iNLD, iLWS);
+
+	/*
+	 * This is the LOCAL solver if instantiating a parallel
+	 * integrator; otherwise it is the MAIN solver
+	 */
+	if (bCanBeParallel && bParallel) {
+		pLocalSM = pCurrSM;
+
+		/* Crea il solutore di Schur globale */
+		pSM = AllocateSchurSolman(iStates);
+
+	} else {
+		pSM = pCurrSM;
+	}
+	/*
+	 * FIXME: at present there MUST be a pSM
+	 * (even for matrix-free nonlinear solvers)
+	 */
+	if (pSM == 0) {
+		silent_cerr("No linear solver defined" << std::endl);
+		throw ErrGeneric(MBDYN_EXCEPT_ARGS);
+	}
 }
 
 clock_t
 Solver::GetCPUTime(void) const
 {
-        return pDM->GetCPUTime();
+	return pDM->GetCPUTime();
 }
 
 void
 Solver::PrintResidual(const VectorHandler& Res, integer iIterCnt) const
 {
-        pDM->PrintResidual(Res, iIterCnt);
+	pDM->PrintResidual(Res, iIterCnt);
 }
 
 void
 Solver::PrintSolution(const VectorHandler& Sol, integer iIterCnt) const
 {
-        pDM->PrintSolution(Sol, iIterCnt);
+	pDM->PrintSolution(Sol, iIterCnt);
 }
 
 void Solver::CheckTimeStepLimit(doublereal dErr, doublereal dErrDiff) const /*throw(NonlinearSolver::MaxResidualExceeded, NonlinearSolver::TimeStepLimitExceeded)*/
 {
-        if (pDerivativeSteps) {
-                // Time step cannot be reduced
-                return;
-        }
-
-        if (dErr > dMaxResidual) {
+	if (pDerivativeSteps) {
+		// Time step cannot be reduced
+		return;
+	}
+
+	if (dErr > dMaxResidual) {
             if (dCurrTimeStep > 2 * dMinTimeStep) {
-                if (outputIters()) {
+		if (outputIters()) {
 #ifdef USE_MPI
-                        if (!bParallel || MBDynComm.Get_rank() == 0)
+			if (!bParallel || MBDynComm.Get_rank() == 0)
 #endif /* USE_MPI */
-                        {
-                                silent_cerr("warning: current residual = " << dErr
-                                                << " > maximum residual = " << dMaxResidual
-                                                << std::endl);
-                        }
-                }
-
-                throw NonlinearSolver::MaxResidualExceeded(MBDYN_EXCEPT_ARGS);
-        }
-        }
-
-        if (dErrDiff > dMaxResidualDiff) {
+			{
+				silent_cerr("warning: current residual = " << dErr
+						<< " > maximum residual = " << dMaxResidual
+						<< std::endl);
+			}
+		}
+
+		throw NonlinearSolver::MaxResidualExceeded(MBDYN_EXCEPT_ARGS);
+	}
+	}
+
+	if (dErrDiff > dMaxResidualDiff) {
             if (dCurrTimeStep > 2 * dMinTimeStep) {
-                if (outputIters()) {
+		if (outputIters()) {
 #ifdef USE_MPI
-                        if (!bParallel || MBDynComm.Get_rank() == 0)
+			if (!bParallel || MBDynComm.Get_rank() == 0)
 #endif /* USE_MPI */
-                        {
-                                silent_cerr("warning: current residual for differential equations = " << dErrDiff
-                                                << " > maximum residual = " << dMaxResidualDiff
-                                                << std::endl);
-                        }
-                }
-
-                throw NonlinearSolver::MaxResidualExceeded(MBDYN_EXCEPT_ARGS);
-        }
-        }
-
-        switch (eTimeStepLimit) {
-        case TS_SOFT_LIMIT:
-                break;
-
-        case TS_HARD_LIMIT: {
+			{
+				silent_cerr("warning: current residual for differential equations = " << dErrDiff
+						<< " > maximum residual = " << dMaxResidualDiff
+						<< std::endl);
+			}
+		}
+
+		throw NonlinearSolver::MaxResidualExceeded(MBDYN_EXCEPT_ARGS);
+	}
+	}
+
+	switch (eTimeStepLimit) {
+	case TS_SOFT_LIMIT:
+		break;
+
+	case TS_HARD_LIMIT: {
                 const doublereal dMaxTS = MaxTimeStep.dGet() * (1 + sqrt(std::numeric_limits<doublereal>::epsilon()));
 
-                if (dCurrTimeStep > dMaxTS && dCurrTimeStep > dMinTimeStep) {
-                        if (outputIters()) {
+		if (dCurrTimeStep > dMaxTS && dCurrTimeStep > dMinTimeStep) {
+			if (outputIters()) {
 #ifdef USE_MPI
-                                if (!bParallel || MBDynComm.Get_rank() == 0)
+				if (!bParallel || MBDynComm.Get_rank() == 0)
 #endif /* USE_MPI */
-                                {
-                                        silent_cerr("warning: current time step = "
-                                                << dCurrTimeStep
-                                                << " > hard limit of the maximum time step = "
-                                                << dMaxTS << std::endl);
-                                }
-                        }
-                        throw NonlinearSolver::TimeStepLimitExceeded(MBDYN_EXCEPT_ARGS);
-                }
-                } break;
-
-        default:
-                ASSERT(0);
-                throw ErrGeneric(MBDYN_EXCEPT_ARGS);
-        }
+				{
+					silent_cerr("warning: current time step = "
+						<< dCurrTimeStep
+						<< " > hard limit of the maximum time step = "
+						<< dMaxTS << std::endl);
+				}
+			}
+			throw NonlinearSolver::TimeStepLimitExceeded(MBDYN_EXCEPT_ARGS);
+		}
+		} break;
+
+	default:
+		ASSERT(0);
+		throw ErrGeneric(MBDYN_EXCEPT_ARGS);
+	}
 }