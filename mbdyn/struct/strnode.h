--- conflicted
+++ resolved
@@ -1139,15 +1139,7 @@
 		const VectorHandler& XP);
 
 	/* to get dimension of equations */
-<<<<<<< HEAD
 	const virtual MBUnits::Dimensions GetEquationDimension (integer index) const;
-private:
-#ifdef USE_SPARSE_AUTODIFF
-        Vec3 XPPY, WPY;
-#endif
-=======
-	const virtual OutputHandler::Dimensions GetEquationDimension (integer index) const;
->>>>>>> b26c57f7
 };
 
 
