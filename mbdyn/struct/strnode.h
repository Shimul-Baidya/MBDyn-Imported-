--- conflicted
+++ resolved
@@ -1938,16 +1938,11 @@
 #endif
 
 	/* to get dimension of equations */
-<<<<<<< HEAD
 	const virtual MBUnits::Dimensions GetEquationDimension (integer index) const;
-
-=======
-	const virtual OutputHandler::Dimensions GetEquationDimension (integer index) const;
 private:
 #ifdef USE_SPARSE_AUTODIFF
         Vec3 XPPY, WPY;
 #endif
->>>>>>> b48117cb
 };
 
 
